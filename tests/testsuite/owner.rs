--- conflicted
+++ resolved
@@ -221,7 +221,6 @@
     // If the authorization was not sent then we would get an unauthorized error.
     p.cargo("owner -r username")
         .arg("-Zasymmetric-token")
-<<<<<<< HEAD
         .replace_crates_io(registry.index_url())
         .masquerade_as_nightly_cargo(&["asymmetric-token"])
         .with_status(0)
@@ -255,8 +254,6 @@
     // If the authorization was not sent then we would get an unauthorized error.
     p.cargo("owner remove username")
         .arg("-Zasymmetric-token")
-=======
->>>>>>> 5613aac6
         .replace_crates_io(registry.index_url())
         .masquerade_as_nightly_cargo(&["asymmetric-token"])
         .with_status(0)
