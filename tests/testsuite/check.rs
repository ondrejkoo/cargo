use std::fmt::{self, Write};

use crate::support::install::exe;
use crate::support::paths::CargoPathExt;
use crate::support::registry::Package;
use crate::support::{basic_manifest, project};
use glob::glob;

#[test]
fn check_success() {
    let foo = project()
        .file(
            "Cargo.toml",
            r#"
            [package]
            name = "foo"
            version = "0.0.1"
            authors = []

            [dependencies.bar]
            path = "../bar"
        "#,
        )
        .file(
            "src/main.rs",
            "extern crate bar; fn main() { ::bar::baz(); }",
        )
        .build();
    let _bar = project()
        .at("bar")
        .file("Cargo.toml", &basic_manifest("bar", "0.1.0"))
        .file("src/lib.rs", "pub fn baz() {}")
        .build();

    foo.cargo("check").run();
}

#[test]
fn check_fail() {
    let foo = project()
        .file(
            "Cargo.toml",
            r#"
            [package]
            name = "foo"
            version = "0.0.1"
            authors = []

            [dependencies.bar]
            path = "../bar"
        "#,
        )
        .file(
            "src/main.rs",
            "extern crate bar; fn main() { ::bar::baz(42); }",
        )
        .build();
    let _bar = project()
        .at("bar")
        .file("Cargo.toml", &basic_manifest("bar", "0.1.0"))
        .file("src/lib.rs", "pub fn baz() {}")
        .build();

    foo.cargo("check")
        .with_status(101)
        .with_stderr_contains("[..]this function takes 0 parameters but 1 parameter was supplied")
        .run();
}

#[test]
fn custom_derive() {
    let foo = project()
        .file(
            "Cargo.toml",
            r#"
            [package]
            name = "foo"
            version = "0.0.1"
            authors = []

            [dependencies.bar]
            path = "../bar"
        "#,
        )
        .file(
            "src/main.rs",
            r#"
#[macro_use]
extern crate bar;

trait B {
    fn b(&self);
}

#[derive(B)]
struct A;

fn main() {
    let a = A;
    a.b();
}
"#,
        )
        .build();
    let _bar = project()
        .at("bar")
        .file(
            "Cargo.toml",
            r#"
            [package]
            name = "bar"
            version = "0.1.0"
            authors = []
            [lib]
            proc-macro = true
        "#,
        )
        .file(
            "src/lib.rs",
            r#"
extern crate proc_macro;

use proc_macro::TokenStream;

#[proc_macro_derive(B)]
pub fn derive(_input: TokenStream) -> TokenStream {
    format!("impl B for A {{ fn b(&self) {{}} }}").parse().unwrap()
}
"#,
        )
        .build();

    foo.cargo("check").run();
}

#[test]
fn check_build() {
    let foo = project()
        .file(
            "Cargo.toml",
            r#"
            [package]
            name = "foo"
            version = "0.0.1"
            authors = []

            [dependencies.bar]
            path = "../bar"
        "#,
        )
        .file(
            "src/main.rs",
            "extern crate bar; fn main() { ::bar::baz(); }",
        )
        .build();

    let _bar = project()
        .at("bar")
        .file("Cargo.toml", &basic_manifest("bar", "0.1.0"))
        .file("src/lib.rs", "pub fn baz() {}")
        .build();

    foo.cargo("check").run();
    foo.cargo("build").run();
}

#[test]
fn build_check() {
    let foo = project()
        .file(
            "Cargo.toml",
            r#"
            [package]
            name = "foo"
            version = "0.0.1"
            authors = []

            [dependencies.bar]
            path = "../bar"
        "#,
        )
        .file(
            "src/main.rs",
            "extern crate bar; fn main() { ::bar::baz(); }",
        )
        .build();

    let _bar = project()
        .at("bar")
        .file("Cargo.toml", &basic_manifest("bar", "0.1.0"))
        .file("src/lib.rs", "pub fn baz() {}")
        .build();

    foo.cargo("build").run();
    foo.cargo("check").run();
}

// Checks that where a project has both a lib and a bin, the lib is only checked
// not built.
#[test]
fn issue_3418() {
    let foo = project()
        .file("src/lib.rs", "")
        .file("src/main.rs", "fn main() {}")
        .build();

    foo.cargo("check -v")
        .with_stderr_contains("[..] --emit=dep-info,metadata [..]")
        .run();
}

// Some weirdness that seems to be caused by a crate being built as well as
// checked, but in this case with a proc macro too.
#[test]
fn issue_3419() {
    let p = project()
        .file(
            "Cargo.toml",
            r#"
            [package]
            name = "foo"
            version = "0.0.1"
            authors = []

            [dependencies]
            rustc-serialize = "*"
        "#,
        )
        .file(
            "src/lib.rs",
            r#"
            extern crate rustc_serialize;

            use rustc_serialize::Decodable;

            pub fn take<T: Decodable>() {}
        "#,
        )
        .file(
            "src/main.rs",
            r#"
            extern crate rustc_serialize;

            extern crate foo;

            #[derive(RustcDecodable)]
            pub struct Foo;

            fn main() {
                foo::take::<Foo>();
            }
        "#,
        )
        .build();

    Package::new("rustc-serialize", "1.0.0")
        .file(
            "src/lib.rs",
            r#"pub trait Decodable: Sized {
                    fn decode<D: Decoder>(d: &mut D) -> Result<Self, D::Error>;
                 }
                 pub trait Decoder {
                    type Error;
                    fn read_struct<T, F>(&mut self, s_name: &str, len: usize, f: F)
                                         -> Result<T, Self::Error>
                    where F: FnOnce(&mut Self) -> Result<T, Self::Error>;
                 } "#,
        )
        .publish();

    p.cargo("check").run();
}

// Check on a dylib should have a different metadata hash than build.
#[test]
fn dylib_check_preserves_build_cache() {
    let p = project()
        .file(
            "Cargo.toml",
            r#"
            [package]
            name = "foo"
            version = "0.1.0"
            authors = []

            [lib]
            crate-type = ["dylib"]

            [dependencies]
        "#,
        )
        .file("src/lib.rs", "")
        .build();

    p.cargo("build")
        .with_stderr(
            "\
[..]Compiling foo v0.1.0 ([..])
[FINISHED] dev [unoptimized + debuginfo] target(s) in [..]
",
        )
        .run();

    p.cargo("check").run();

    p.cargo("build")
        .with_stderr("[FINISHED] dev [unoptimized + debuginfo] target(s) in [..]")
        .run();
}

// test `cargo rustc --profile check`
#[test]
fn rustc_check() {
    let foo = project()
        .file(
            "Cargo.toml",
            r#"
            [package]
            name = "foo"
            version = "0.0.1"
            authors = []

            [dependencies.bar]
            path = "../bar"
        "#,
        )
        .file(
            "src/main.rs",
            "extern crate bar; fn main() { ::bar::baz(); }",
        )
        .build();
    let _bar = project()
        .at("bar")
        .file("Cargo.toml", &basic_manifest("bar", "0.1.0"))
        .file("src/lib.rs", "pub fn baz() {}")
        .build();

    foo.cargo("rustc --profile check -- --emit=metadata").run();
}

#[test]
fn rustc_check_err() {
    let foo = project()
        .file(
            "Cargo.toml",
            r#"
            [package]
            name = "foo"
            version = "0.0.1"
            authors = []

            [dependencies.bar]
            path = "../bar"
        "#,
        )
        .file(
            "src/main.rs",
            "extern crate bar; fn main() { ::bar::qux(); }",
        )
        .build();
    let _bar = project()
        .at("bar")
        .file("Cargo.toml", &basic_manifest("bar", "0.1.0"))
        .file("src/lib.rs", "pub fn baz() {}")
        .build();

    foo.cargo("rustc --profile check -- --emit=metadata")
        .with_status(101)
        .with_stderr_contains("[CHECKING] bar [..]")
        .with_stderr_contains("[CHECKING] foo [..]")
        .with_stderr_contains("[..]cannot find function `qux` in module `bar`")
        .run();
}

#[test]
fn check_all() {
    let p = project()
        .file(
            "Cargo.toml",
            r#"
            [package]
            name = "foo"
            version = "0.0.1"
            authors = []

            [workspace]
            [dependencies]
            b = { path = "b" }
        "#,
        )
        .file("src/main.rs", "fn main() {}")
        .file("examples/a.rs", "fn main() {}")
        .file("tests/a.rs", "")
        .file("src/lib.rs", "")
        .file("b/Cargo.toml", &basic_manifest("b", "0.0.1"))
        .file("b/src/main.rs", "fn main() {}")
        .file("b/src/lib.rs", "")
        .build();

    p.cargo("check --all -v")
        .with_stderr_contains("[..] --crate-name foo src/lib.rs [..]")
        .with_stderr_contains("[..] --crate-name foo src/main.rs [..]")
        .with_stderr_contains("[..] --crate-name b b/src/lib.rs [..]")
        .with_stderr_contains("[..] --crate-name b b/src/main.rs [..]")
        .run();
}

#[test]
fn check_virtual_all_implied() {
    let p = project()
        .file(
            "Cargo.toml",
            r#"
            [workspace]
            members = ["bar", "baz"]
        "#,
        )
        .file("bar/Cargo.toml", &basic_manifest("bar", "0.1.0"))
        .file("bar/src/lib.rs", "pub fn bar() {}")
        .file("baz/Cargo.toml", &basic_manifest("baz", "0.1.0"))
        .file("baz/src/lib.rs", "pub fn baz() {}")
        .build();

    p.cargo("check -v")
        .with_stderr_contains("[..] --crate-name bar bar/src/lib.rs [..]")
        .with_stderr_contains("[..] --crate-name baz baz/src/lib.rs [..]")
        .run();
}

#[test]
fn targets_selected_default() {
    let foo = project()
        .file("src/main.rs", "fn main() {}")
        .file("src/lib.rs", "pub fn smth() {}")
        .file("examples/example1.rs", "fn main() {}")
        .file("tests/test2.rs", "#[test] fn t() {}")
        .file("benches/bench3.rs", "")
        .build();

    foo.cargo("check -v")
        .with_stderr_contains("[..] --crate-name foo src/lib.rs [..]")
        .with_stderr_contains("[..] --crate-name foo src/main.rs [..]")
        .with_stderr_does_not_contain("[..] --crate-name example1 examples/example1.rs [..]")
        .with_stderr_does_not_contain("[..] --crate-name test2 tests/test2.rs [..]")
        .with_stderr_does_not_contain("[..] --crate-name bench3 benches/bench3.rs [..]")
        .run();
}

#[test]
fn targets_selected_all() {
    let foo = project()
        .file("src/main.rs", "fn main() {}")
        .file("src/lib.rs", "pub fn smth() {}")
        .file("examples/example1.rs", "fn main() {}")
        .file("tests/test2.rs", "#[test] fn t() {}")
        .file("benches/bench3.rs", "")
        .build();

    foo.cargo("check --all-targets -v")
        .with_stderr_contains("[..] --crate-name foo src/lib.rs [..]")
        .with_stderr_contains("[..] --crate-name foo src/main.rs [..]")
        .with_stderr_contains("[..] --crate-name example1 examples/example1.rs [..]")
        .with_stderr_contains("[..] --crate-name test2 tests/test2.rs [..]")
        .with_stderr_contains("[..] --crate-name bench3 benches/bench3.rs [..]")
        .run();
}

#[test]
fn check_unit_test_profile() {
    let foo = project()
        .file(
            "src/lib.rs",
            r#"
            #[cfg(test)]
            mod tests {
                #[test]
                fn it_works() {
                    badtext
                }
            }
        "#,
        )
        .build();

    foo.cargo("check").run();
    foo.cargo("check --profile test")
        .with_status(101)
        .with_stderr_contains("[..]badtext[..]")
        .run();
}

// Verify what is checked with various command-line filters.
#[test]
fn check_filters() {
    let p = project()
        .file(
            "src/lib.rs",
            r#"
            fn unused_normal_lib() {}
            #[cfg(test)]
            mod tests {
                fn unused_unit_lib() {}
            }
        "#,
        )
        .file(
            "src/main.rs",
            r#"
            fn main() {}
            fn unused_normal_bin() {}
            #[cfg(test)]
            mod tests {
                fn unused_unit_bin() {}
            }
        "#,
        )
        .file(
            "tests/t1.rs",
            r#"
            fn unused_normal_t1() {}
            #[cfg(test)]
            mod tests {
                fn unused_unit_t1() {}
            }
        "#,
        )
        .file(
            "examples/ex1.rs",
            r#"
            fn main() {}
            fn unused_normal_ex1() {}
            #[cfg(test)]
            mod tests {
                fn unused_unit_ex1() {}
            }
        "#,
        )
        .file(
            "benches/b1.rs",
            r#"
            fn unused_normal_b1() {}
            #[cfg(test)]
            mod tests {
                fn unused_unit_b1() {}
            }
        "#,
        )
        .build();

    p.cargo("check")
        .with_stderr_contains("[..]unused_normal_lib[..]")
        .with_stderr_contains("[..]unused_normal_bin[..]")
        .with_stderr_does_not_contain("[..]unused_normal_t1[..]")
        .with_stderr_does_not_contain("[..]unused_normal_ex1[..]")
        .with_stderr_does_not_contain("[..]unused_normal_b1[..]")
        .with_stderr_does_not_contain("[..]unused_unit_[..]")
        .run();
    p.root().join("target").rm_rf();
    p.cargo("check --tests -v")
        .with_stderr_contains("[..] --crate-name foo src/lib.rs [..] --test [..]")
        .with_stderr_contains("[..] --crate-name foo src/lib.rs [..] --crate-type lib [..]")
        .with_stderr_contains("[..] --crate-name foo src/main.rs [..] --test [..]")
        .with_stderr_contains("[..]unused_unit_lib[..]")
        .with_stderr_contains("[..]unused_unit_bin[..]")
        .with_stderr_contains("[..]unused_normal_lib[..]")
        .with_stderr_contains("[..]unused_normal_bin[..]")
        .with_stderr_contains("[..]unused_unit_t1[..]")
        .with_stderr_does_not_contain("[..]unused_normal_ex1[..]")
        .with_stderr_does_not_contain("[..]unused_unit_ex1[..]")
        .with_stderr_does_not_contain("[..]unused_normal_b1[..]")
        .with_stderr_does_not_contain("[..]unused_unit_b1[..]")
        .with_stderr_does_not_contain("[..]--crate-type bin[..]")
        .run();
    p.root().join("target").rm_rf();
    p.cargo("check --test t1 -v")
        .with_stderr_contains("[..]unused_normal_lib[..]")
        .with_stderr_contains("[..]unused_unit_t1[..]")
        .with_stderr_does_not_contain("[..]unused_unit_lib[..]")
        .with_stderr_does_not_contain("[..]unused_normal_bin[..]")
        .with_stderr_does_not_contain("[..]unused_unit_bin[..]")
        .with_stderr_does_not_contain("[..]unused_normal_ex1[..]")
        .with_stderr_does_not_contain("[..]unused_normal_b1[..]")
        .with_stderr_does_not_contain("[..]unused_unit_ex1[..]")
        .with_stderr_does_not_contain("[..]unused_unit_b1[..]")
        .run();
    p.root().join("target").rm_rf();
    p.cargo("check --all-targets -v")
        .with_stderr_contains("[..]unused_normal_lib[..]")
        .with_stderr_contains("[..]unused_normal_bin[..]")
        .with_stderr_contains("[..]unused_normal_t1[..]")
        .with_stderr_contains("[..]unused_normal_ex1[..]")
        .with_stderr_contains("[..]unused_normal_b1[..]")
        .with_stderr_contains("[..]unused_unit_b1[..]")
        .with_stderr_contains("[..]unused_unit_t1[..]")
        .with_stderr_contains("[..]unused_unit_lib[..]")
        .with_stderr_contains("[..]unused_unit_bin[..]")
        .with_stderr_does_not_contain("[..]unused_unit_ex1[..]")
        .run();
}

#[test]
fn check_artifacts() {
    // Verify which artifacts are created when running check (#4059).
    let p = project()
        .file("src/lib.rs", "")
        .file("src/main.rs", "fn main() {}")
        .file("tests/t1.rs", "")
        .file("examples/ex1.rs", "fn main() {}")
        .file("benches/b1.rs", "")
        .build();

    let assert_glob = |path: &str, count: usize| {
        assert_eq!(
            glob(&p.root().join(path).to_str().unwrap())
                .unwrap()
                .count(),
            count
        );
    };

    p.cargo("check").run();
    assert!(!p.root().join("target/debug/libfoo.rmeta").is_file());
    assert!(!p.root().join("target/debug/libfoo.rlib").is_file());
    assert!(!p.root().join("target/debug").join(exe("foo")).is_file());
    assert_glob("target/debug/deps/libfoo-*.rmeta", 2);

    p.root().join("target").rm_rf();
    p.cargo("check --lib").run();
    assert!(!p.root().join("target/debug/libfoo.rmeta").is_file());
    assert!(!p.root().join("target/debug/libfoo.rlib").is_file());
    assert!(!p.root().join("target/debug").join(exe("foo")).is_file());
    assert_glob("target/debug/deps/libfoo-*.rmeta", 1);

    p.root().join("target").rm_rf();
    p.cargo("check --bin foo").run();
    assert!(!p.root().join("target/debug/libfoo.rmeta").is_file());
    assert!(!p.root().join("target/debug/libfoo.rlib").is_file());
    assert!(!p.root().join("target/debug").join(exe("foo")).is_file());
    assert_glob("target/debug/deps/libfoo-*.rmeta", 2);

    p.root().join("target").rm_rf();
    p.cargo("check --test t1").run();
    assert!(!p.root().join("target/debug/libfoo.rmeta").is_file());
    assert!(!p.root().join("target/debug/libfoo.rlib").is_file());
    assert!(!p.root().join("target/debug").join(exe("foo")).is_file());
    assert_glob("target/debug/t1-*", 0);
    assert_glob("target/debug/deps/libfoo-*.rmeta", 1);
    assert_glob("target/debug/deps/libt1-*.rmeta", 1);

    p.root().join("target").rm_rf();
    p.cargo("check --example ex1").run();
    assert!(!p.root().join("target/debug/libfoo.rmeta").is_file());
    assert!(!p.root().join("target/debug/libfoo.rlib").is_file());
    assert!(!p
        .root()
        .join("target/debug/examples")
        .join(exe("ex1"))
        .is_file());
    assert_glob("target/debug/deps/libfoo-*.rmeta", 1);
    assert_glob("target/debug/examples/libex1-*.rmeta", 1);

    p.root().join("target").rm_rf();
    p.cargo("check --bench b1").run();
    assert!(!p.root().join("target/debug/libfoo.rmeta").is_file());
    assert!(!p.root().join("target/debug/libfoo.rlib").is_file());
    assert!(!p.root().join("target/debug").join(exe("foo")).is_file());
    assert_glob("target/debug/b1-*", 0);
    assert_glob("target/debug/deps/libfoo-*.rmeta", 1);
    assert_glob("target/debug/deps/libb1-*.rmeta", 1);
}

#[test]
fn short_message_format() {
    let foo = project()
        .file("src/lib.rs", "fn foo() { let _x: bool = 'a'; }")
        .build();
    foo.cargo("check --message-format=short")
        .with_status(101)
        .with_stderr_contains(
            "\
src/lib.rs:1:27: error[E0308]: mismatched types
error: aborting due to previous error
error: Could not compile `foo`.
",
        )
        .run();
}

#[test]
fn proc_macro() {
    let p = project()
        .file(
            "Cargo.toml",
            r#"
                [package]
                name = "demo"
                version = "0.0.1"

                [lib]
                proc-macro = true
            "#,
        )
        .file(
            "src/lib.rs",
            r#"
                extern crate proc_macro;

                use proc_macro::TokenStream;

                #[proc_macro_derive(Foo)]
                pub fn demo(_input: TokenStream) -> TokenStream {
                    "".parse().unwrap()
                }
            "#,
        )
        .file(
            "src/main.rs",
            r#"
                #[macro_use]
                extern crate demo;

                #[derive(Foo)]
                struct A;

                fn main() {}
            "#,
<<<<<<< HEAD
        ).build();
    p.cargo("check -v").env("CARGO_LOG", "cargo=trace").run();
=======
        )
        .build();
    p.cargo("check -v").env("RUST_LOG", "cargo=trace").run();
>>>>>>> 24581807
}

#[test]
fn does_not_use_empty_rustc_wrapper() {
    let p = project().file("src/lib.rs", "").build();
    p.cargo("check").env("RUSTC_WRAPPER", "").run();
}

#[test]
fn error_from_deep_recursion() -> Result<(), fmt::Error> {
    let mut big_macro = String::new();
    writeln!(big_macro, "macro_rules! m {{")?;
    for i in 0..130 {
        writeln!(big_macro, "({}) => {{ m!({}); }};", i, i + 1)?;
    }
    writeln!(big_macro, "}}")?;
    writeln!(big_macro, "m!(0);")?;

    let p = project().file("src/lib.rs", &big_macro).build();
    p.cargo("check --message-format=json")
        .with_status(101)
        .with_stdout_contains(
            "[..]\"message\":\"recursion limit reached while expanding the macro `m`\"[..]",
        )
        .run();

    Ok(())
}<|MERGE_RESOLUTION|>--- conflicted
+++ resolved
@@ -724,14 +724,9 @@
 
                 fn main() {}
             "#,
-<<<<<<< HEAD
-        ).build();
+        )
+        .build();
     p.cargo("check -v").env("CARGO_LOG", "cargo=trace").run();
-=======
-        )
-        .build();
-    p.cargo("check -v").env("RUST_LOG", "cargo=trace").run();
->>>>>>> 24581807
 }
 
 #[test]
