use std::fs::File;

use git2;

use support::git;
use support::{basic_manifest, execs, project};
use support::{is_nightly, ChannelChanger};
use support::hamcrest::assert_that;

#[test]
fn do_not_fix_broken_builds() {
    let p = project()
        .file(
            "src/lib.rs",
            r#"
                pub fn foo() {
                    let mut x = 3;
                    drop(x);
                }

                pub fn foo2() {
                    let _x: u32 = "a";
                }
            "#,
        )
        .build();

    assert_that(
        p.cargo("fix --allow-no-vcs")
            .env("__CARGO_FIX_YOLO", "1"),
        execs().with_status(101),
    );
    assert!(p.read_file("src/lib.rs").contains("let mut x = 3;"));
}

#[test]
fn fix_broken_if_requested() {
    let p = project()
        .file(
            "src/lib.rs",
            r#"
                fn foo(a: &u32) -> u32 { a + 1 }
                pub fn bar() {
                    foo(1);
                }
            "#,
        )
        .build();

    assert_that(
        p.cargo("fix --allow-no-vcs --broken-code")
            .env("__CARGO_FIX_YOLO", "1"),
        execs().with_status(0),
    );
}

#[test]
fn broken_fixes_backed_out() {
    let p = project()
        .file(
            "foo/Cargo.toml",
            r#"
                [package]
                name = 'foo'
                version = '0.1.0'
                [workspace]
            "#,
        )
        .file(
            "foo/src/main.rs",
            r##"
                use std::env;
                use std::fs;
                use std::io::Write;
                use std::path::{Path, PathBuf};
                use std::process::{self, Command};

                fn main() {
                    let is_lib_rs = env::args_os()
                        .map(PathBuf::from)
                        .any(|l| l == Path::new("src/lib.rs"));
                    if is_lib_rs {
                        let path = PathBuf::from(env::var_os("OUT_DIR").unwrap());
                        let path = path.join("foo");
                        if path.exists() {
                            fs::File::create("src/lib.rs")
                                .unwrap()
                                .write_all(b"not rust code")
                                .unwrap();
                        } else {
                            fs::File::create(&path).unwrap();
                        }
                    }

                    let status = Command::new("rustc")
                        .args(env::args().skip(1))
                        .status()
                        .expect("failed to run rustc");
                    process::exit(status.code().unwrap_or(2));
                }
            "##,
        )
        .file(
            "bar/Cargo.toml",
            r#"
                [package]
                name = 'bar'
                version = '0.1.0'
                [workspace]
            "#,
        )
        .file("bar/build.rs", "fn main() {}")
        .file(
            "bar/src/lib.rs",
            r#"
                pub fn foo() {
                    let mut x = 3;
                    drop(x);
                }
            "#,
        )
        .build();

    // Build our rustc shim
    assert_that(
        p.cargo("build").cwd(p.root().join("foo")),
        execs().with_status(0),
    );

    // Attempt to fix code, but our shim will always fail the second compile
    assert_that(
        p.cargo("fix --allow-no-vcs")
            .cwd(p.root().join("bar"))
            .env("__CARGO_FIX_YOLO", "1")
            .env("RUSTC", p.root().join("foo/target/debug/foo")),
        execs()
            .with_status(101)
            .with_stderr_contains("[..]not rust code[..]")
            .with_stderr_contains("\
            warning: failed to automatically apply fixes suggested by rustc \
            to crate `bar`\n\
            \n\
            after fixes were automatically applied the compiler reported \
            errors within these files:\n\
            \n  \
            * src[/]lib.rs\n\
            \n\
            This likely indicates a bug in either rustc or cargo itself,\n\
            and we would appreciate a bug report! You're likely to see \n\
            a number of compiler warnings after this message which cargo\n\
            attempted to fix but failed. If you could open an issue at\n\
            https://github.com/rust-lang/cargo/issues\n\
            quoting the full output of this command we'd be very appreciative!\
            ")
            .with_stderr_does_not_contain("[..][FIXING][..]"),
    );
}

#[test]
fn fix_path_deps() {
    let p = project()
        .file(
            "Cargo.toml",
            r#"
                [package]
                name = "foo"
                version = "0.1.0"

                [dependencies]
                bar = { path = 'bar' }

                [workspace]
            "#,
        )
        .file(
            "src/lib.rs",
            r#"
                extern crate bar;

                pub fn foo() -> u32 {
                    let mut x = 3;
                    x
                }
            "#,
        )
        .file("bar/Cargo.toml", &basic_manifest("bar", "0.1.0"))
        .file(
            "bar/src/lib.rs",
            r#"
                pub fn foo() -> u32 {
                    let mut x = 3;
                    x
                }
            "#,
        )
        .build();

    assert_that(
        p.cargo("fix --allow-no-vcs -p foo -p bar")
            .env("__CARGO_FIX_YOLO", "1"),
        execs()
            .with_status(0)
            .with_stdout("")
            .with_stderr("\
[CHECKING] bar v0.1.0 ([..])
[FIXING] bar[/]src[/]lib.rs (1 fix)
[CHECKING] foo v0.1.0 ([..])
[FIXING] src[/]lib.rs (1 fix)
[FINISHED] [..]
")
    );
}

#[test]
fn do_not_fix_non_relevant_deps() {
    let p = project()
        .no_manifest()
        .file(
            "foo/Cargo.toml",
            r#"
                [package]
                name = "foo"
                version = "0.1.0"

                [dependencies]
                bar = { path = '../bar' }

                [workspace]
            "#,
        )
        .file("foo/src/lib.rs", "")
        .file("bar/Cargo.toml", &basic_manifest("bar", "0.1.0"))
        .file(
            "bar/src/lib.rs",
            r#"
                pub fn foo() -> u32 {
                    let mut x = 3;
                    x
                }
            "#,
        )
        .build();

    assert_that(
        p.cargo("fix --allow-no-vcs")
            .env("__CARGO_FIX_YOLO", "1")
            .cwd(p.root().join("foo")),
        execs().with_status(0)
    );

    assert!(p.read_file("bar/src/lib.rs").contains("mut"));
}

#[test]
fn prepare_for_2018() {
    if !is_nightly() {
        return
    }
    let p = project()
        .file(
            "src/lib.rs",
            r#"
                #![allow(unused)]
                #![feature(rust_2018_preview)]

                mod foo {
                    pub const FOO: &str = "fooo";
                }

                mod bar {
                    use ::foo::FOO;
                }

                fn main() {
                    let x = ::foo::FOO;
                }
            "#,
        )
        .build();

    let stderr = "\
[CHECKING] foo v0.0.1 ([..])
[FIXING] src[/]lib.rs (2 fixes)
[FINISHED] [..]
";
    assert_that(
        p.cargo("fix --prepare-for 2018 --allow-no-vcs"),
        execs().with_status(0).with_stderr(stderr).with_stdout(""),
    );

    println!("{}", p.read_file("src/lib.rs"));
    assert!(p.read_file("src/lib.rs").contains("use crate::foo::FOO;"));
    assert!(p.read_file("src/lib.rs").contains("let x = crate::foo::FOO;"));
}

#[test]
fn local_paths() {
    if !is_nightly() {
        return
    }
    let p = project()
        .file(
            "src/lib.rs",
            r#"
                #![feature(rust_2018_preview)]

                use test::foo;

                mod test {
                    pub fn foo() {}
                }

                pub fn f() {
                    foo();
                }
            "#,
        )
        .build();

    let stderr = "\
[CHECKING] foo v0.0.1 ([..])
[FIXING] src[/]lib.rs (1 fix)
[FINISHED] [..]
";

    assert_that(
        p.cargo("fix --prepare-for 2018 --allow-no-vcs"),
        execs().with_status(0).with_stderr(stderr).with_stdout(""),
    );

    println!("{}", p.read_file("src/lib.rs"));
    assert!(p.read_file("src/lib.rs").contains("use crate::test::foo;"));
}

#[test]
fn local_paths_no_fix() {
    if !is_nightly() {
        return
    }
    let p = project()
        .file(
            "src/lib.rs",
            r#"
                use test::foo;

                mod test {
                    pub fn foo() {}
                }

                pub fn f() {
                    foo();
                }
            "#,
        )
        .build();

    let stderr = "\
[CHECKING] foo v0.0.1 ([..])
warning: failed to find `#![feature(rust_2018_preview)]` in `src[/]lib.rs`
this may cause `cargo fix` to not be able to fix all
issues in preparation for the 2018 edition
[FINISHED] [..]
";
    assert_that(
        p.cargo("fix --prepare-for 2018 --allow-no-vcs"),
        execs().with_status(0).with_stderr(stderr).with_stdout(""),
    );
}

#[test]
fn upgrade_extern_crate() {
    if !is_nightly() {
        return
    }
    let p = project()
        .file(
            "Cargo.toml",
            r#"
                cargo-features = ["edition"]

                [package]
                name = "foo"
                version = "0.1.0"
                edition = '2018'

                [workspace]

                [dependencies]
                bar = { path = 'bar' }
            "#,
        )
        .file(
            "src/lib.rs",
            r#"
                #![warn(rust_2018_idioms)]
                extern crate bar;

                use bar::bar;

                pub fn foo() {
                    ::bar::bar();
                    bar();
                }
            "#,
        )
        .file("bar/Cargo.toml", &basic_manifest("bar", "0.1.0"))
        .file("bar/src/lib.rs", "pub fn bar() {}")
        .build();

    let stderr = "\
[CHECKING] bar v0.1.0 ([..])
[CHECKING] foo v0.1.0 ([..])
[FIXING] src[/]lib.rs (1 fix)
[FINISHED] [..]
";
    assert_that(
        p.cargo("fix --allow-no-vcs")
            .env("__CARGO_FIX_YOLO", "1")
            .masquerade_as_nightly_cargo(),
        execs().with_status(0).with_stderr(stderr).with_stdout(""),
    );
    println!("{}", p.read_file("src/lib.rs"));
    assert!(!p.read_file("src/lib.rs").contains("extern crate"));
}

#[test]
fn specify_rustflags() {
    if !is_nightly() {
        return
    }
    let p = project()
        .file(
            "src/lib.rs",
            r#"
                #![allow(unused)]
                #![feature(rust_2018_preview)]

                mod foo {
                    pub const FOO: &str = "fooo";
                }

                fn main() {
                    let x = ::foo::FOO;
                }
            "#,
        )
        .build();

    let stderr = "\
[CHECKING] foo v0.0.1 ([..])
[FIXING] src[/]lib.rs (1 fix)
[FINISHED] [..]
";
    assert_that(
        p.cargo("fix --prepare-for 2018 --allow-no-vcs")
            .env("RUSTFLAGS", "-C target-cpu=native"),
        execs().with_status(0).with_stderr(stderr).with_stdout(""),
    );
}

#[test]
fn no_changes_necessary() {
    let p = project()
        .file("src/lib.rs", "")
        .build();

    let stderr = "\
[CHECKING] foo v0.0.1 ([..])
[FINISHED] [..]
";
    assert_that(
        p.cargo("fix --allow-no-vcs"),
        execs().with_status(0).with_stderr(stderr).with_stdout(""),
    );
}

#[test]
fn fixes_extra_mut() {
    let p = project()
        .file(
            "src/lib.rs",
            r#"
                pub fn foo() -> u32 {
                    let mut x = 3;
                    x
                }
            "#,
        )
        .build();

    let stderr = "\
[CHECKING] foo v0.0.1 ([..])
[FIXING] src[/]lib.rs (1 fix)
[FINISHED] [..]
";
    assert_that(
        p.cargo("fix --allow-no-vcs")
            .env("__CARGO_FIX_YOLO", "1"),
        execs().with_status(0).with_stderr(stderr).with_stdout(""),
    );
}

#[test]
fn fixes_two_missing_ampersands() {
    let p = project()
        .file(
            "src/lib.rs",
            r#"
                pub fn foo() -> u32 {
                    let mut x = 3;
                    let mut y = 3;
                    x + y
                }
            "#,
        )
        .build();

    let stderr = "\
[CHECKING] foo v0.0.1 ([..])
[FIXING] src[/]lib.rs (2 fixes)
[FINISHED] [..]
";
    assert_that(
        p.cargo("fix --allow-no-vcs")
            .env("__CARGO_FIX_YOLO", "1"),
        execs().with_status(0).with_stderr(stderr).with_stdout(""),
    );
}

#[test]
fn tricky() {
    let p = project()
        .file(
            "src/lib.rs",
            r#"
                pub fn foo() -> u32 {
                    let mut x = 3; let mut y = 3;
                    x + y
                }
            "#,
        )
        .build();

    let stderr = "\
[CHECKING] foo v0.0.1 ([..])
[FIXING] src[/]lib.rs (2 fixes)
[FINISHED] [..]
";
    assert_that(
        p.cargo("fix --allow-no-vcs")
            .env("__CARGO_FIX_YOLO", "1"),
        execs().with_status(0).with_stderr(stderr).with_stdout(""),
    );
}

#[test]
fn preserve_line_endings() {
    let p = project()
        .file(
            "src/lib.rs",
            "\
             fn add(a: &u32) -> u32 { a + 1 }\r\n\
             pub fn foo() -> u32 { let mut x = 3; add(&x) }\r\n\
             ",
        )
        .build();

    assert_that(
        p.cargo("fix --allow-no-vcs")
            .env("__CARGO_FIX_YOLO", "1"),
        execs().with_status(0),
    );
    assert!(p.read_file("src/lib.rs").contains("\r\n"));
}

#[test]
fn fix_deny_warnings() {
    let p = project()
        .file(
            "src/lib.rs",
            "\
                #![deny(warnings)]
                pub fn foo() { let mut x = 3; drop(x); }
            ",
        )
        .build();

    assert_that(
        p.cargo("fix --allow-no-vcs")
            .env("__CARGO_FIX_YOLO", "1"),
        execs().with_status(0),
    );
}

#[test]
fn fix_deny_warnings_but_not_others() {
    let p = project()
        .file(
            "src/lib.rs",
            "
                #![deny(warnings)]

                pub fn foo() -> u32 {
                    let mut x = 3;
                    x
                }

                fn bar() {}
            ",
        )
        .build();

    assert_that(
        p.cargo("fix --allow-no-vcs")
            .env("__CARGO_FIX_YOLO", "1"),
        execs().with_status(0),
    );
    assert!(!p.read_file("src/lib.rs").contains("let mut x = 3;"));
    assert!(p.read_file("src/lib.rs").contains("fn bar() {}"));
}

#[test]
fn fix_two_files() {
    let p = project()
        .file(
            "src/lib.rs",
            "
                pub mod bar;

                pub fn foo() -> u32 {
                    let mut x = 3;
                    x
                }
            ",
        )
        .file(
            "src/bar.rs",
            "
                pub fn foo() -> u32 {
                    let mut x = 3;
                    x
                }

            ",
        )
        .build();

    assert_that(
        p.cargo("fix --allow-no-vcs")
            .env("__CARGO_FIX_YOLO", "1"),
        execs()
            .with_status(0)
            .with_stderr_contains("[FIXING] src[/]bar.rs (1 fix)")
            .with_stderr_contains("[FIXING] src[/]lib.rs (1 fix)"),
    );
    assert!(!p.read_file("src/lib.rs").contains("let mut x = 3;"));
    assert!(!p.read_file("src/bar.rs").contains("let mut x = 3;"));
}

#[test]
fn fixes_missing_ampersand() {
    let p = project()
        .file("src/main.rs", "fn main() { let mut x = 3; drop(x); }")
        .file(
            "src/lib.rs",
            r#"
                pub fn foo() { let mut x = 3; drop(x); }

                #[test]
                pub fn foo2() { let mut x = 3; drop(x); }
            "#,
        )
        .file(
            "tests/a.rs",
            r#"
                #[test]
                pub fn foo() { let mut x = 3; drop(x); }
            "#,
        )
        .file("examples/foo.rs", "fn main() { let mut x = 3; drop(x); }")
        .file("build.rs", "fn main() { let mut x = 3; drop(x); }")
        .build();

    assert_that(
        p.cargo("fix --all-targets --allow-no-vcs")
            .env("__CARGO_FIX_YOLO", "1"),
        execs()
            .with_status(0)
            .with_stdout("")
            .with_stderr_contains("[COMPILING] foo v0.0.1 ([..])")
            .with_stderr_contains("[FIXING] build.rs (1 fix)")
            // Don't assert number of fixes for this one, as we don't know if we're
            // fixing it once or twice! We run this all concurrently, and if we
            // compile (and fix) in `--test` mode first, we get two fixes. Otherwise
            // we'll fix one non-test thing, and then fix another one later in
            // test mode.
            .with_stderr_contains("[FIXING] src[/]lib.rs[..]")
            .with_stderr_contains("[FIXING] src[/]main.rs (1 fix)")
            .with_stderr_contains("[FIXING] examples[/]foo.rs (1 fix)")
            .with_stderr_contains("[FIXING] tests[/]a.rs (1 fix)")
            .with_stderr_contains("[FINISHED] [..]"),
    );
    assert_that(p.cargo("build"), execs().with_status(0));
    assert_that(p.cargo("test"), execs().with_status(0));
}

#[test]
fn fix_features() {
    let p = project()
        .file(
            "Cargo.toml",
            r#"
                [package]
                name = "foo"
                version = "0.1.0"

                [features]
                bar = []

                [workspace]
            "#,
        )
        .file(
            "src/lib.rs",
            r#"
            #[cfg(feature = "bar")]
            pub fn foo() -> u32 { let mut x = 3; x }
        "#,
        )
        .build();

    assert_that(p.cargo("fix --allow-no-vcs"), execs().with_status(0));
    assert_that(p.cargo("build"), execs().with_status(0));
    assert_that(p.cargo("fix --features bar --allow-no-vcs"), execs().with_status(0));
    assert_that(p.cargo("build --features bar"), execs().with_status(0));
}

#[test]
fn shows_warnings() {
    let p = project()
        .file("src/lib.rs", "use std::default::Default; pub fn foo() {}")
        .build();

    assert_that(
        p.cargo("fix --allow-no-vcs"),
        execs().with_status(0).with_stderr_contains("[..]warning: unused import[..]"),
    );
}

#[test]
fn warns_if_no_vcs_detected() {
    let p = project()
        .file("src/lib.rs", "pub fn foo() {}")
        .build();

    assert_that(
        p.cargo("fix"),
        execs()
            .with_status(101)
            .with_stderr("\
error: no VCS found for this project and `cargo fix` can potentially perform \
destructive changes; if you'd like to suppress this error pass `--allow-no-vcs`\
")
    );
    assert_that(
        p.cargo("fix --allow-no-vcs"),
        execs().with_status(0),
    );
}

#[test]
fn warns_about_dirty_working_directory() {
    let p = project()
        .file("src/lib.rs", "pub fn foo() {}")
        .build();

    let repo = git2::Repository::init(&p.root()).unwrap();
    let mut cfg = t!(repo.config());
    t!(cfg.set_str("user.email", "foo@bar.com"));
    t!(cfg.set_str("user.name", "Foo Bar"));
    drop(cfg);
    git::add(&repo);
    git::commit(&repo);
    File::create(p.root().join("src/lib.rs")).unwrap();

    assert_that(
        p.cargo("fix"),
        execs()
            .with_status(101)
            .with_stderr("\
error: the working directory of this project is detected as dirty, and `cargo \
fix` can potentially perform destructive changes; if you'd like to \
suppress this error pass `--allow-dirty`, or commit the changes to \
these files:

  * src/lib.rs


")
    );
    assert_that(
        p.cargo("fix --allow-dirty"),
        execs().with_status(0),
    );
}

#[test]
fn does_not_warn_about_clean_working_directory() {
    let p = project()
        .file("src/lib.rs", "pub fn foo() {}")
        .build();

    let repo = git2::Repository::init(&p.root()).unwrap();
    let mut cfg = t!(repo.config());
    t!(cfg.set_str("user.email", "foo@bar.com"));
    t!(cfg.set_str("user.name", "Foo Bar"));
    drop(cfg);
    git::add(&repo);
    git::commit(&repo);

    assert_that(
        p.cargo("fix"),
        execs().with_status(0),
    );
}

#[test]
fn does_not_warn_about_dirty_ignored_files() {
    let p = project()
        .file("src/lib.rs", "pub fn foo() {}")
        .file(".gitignore", "bar\n")
        .build();

    let repo = git2::Repository::init(&p.root()).unwrap();
    let mut cfg = t!(repo.config());
    t!(cfg.set_str("user.email", "foo@bar.com"));
    t!(cfg.set_str("user.name", "Foo Bar"));
    drop(cfg);
    git::add(&repo);
    git::commit(&repo);
    File::create(p.root().join("bar")).unwrap();

    assert_that(
        p.cargo("fix"),
        execs().with_status(0),
    );
}

#[test]
fn fix_all_targets_by_default() {
    let p = project()
        .file("src/lib.rs", "pub fn foo() { let mut x = 3; drop(x); }")
        .file("tests/foo.rs", "pub fn foo() { let mut x = 3; drop(x); }")
        .build();
    assert_that(
        p.cargo("fix --allow-no-vcs")
            .env("__CARGO_FIX_YOLO", "1"),
        execs().with_status(0),
    );
    assert!(!p.read_file("src/lib.rs").contains("let mut x"));
    assert!(!p.read_file("tests/foo.rs").contains("let mut x"));
}

#[test]
fn prepare_for_and_enable() {
    if !is_nightly() {
        return
    }
    let p = project()
        .file(
            "Cargo.toml",
            r#"
                cargo-features = ['edition']

                [package]
                name = 'foo'
                version = '0.1.0'
                edition = '2018'
            "#,
        )
        .file("src/lib.rs", "")
        .build();

    let stderr = "\
[CHECKING] foo v0.1.0 ([..])
error: cannot prepare for the 2018 edition when it is enabled, so cargo cannot
automatically fix errors in `src[/]lib.rs`

To prepare for the 2018 edition you should first remove `edition = '2018'` from
your `Cargo.toml` and then rerun this command. Once all warnings have been fixed
then you can re-enable the `edition` key in `Cargo.toml`. For some more
information about transitioning to the 2018 edition see:

  https://[..]

";
    assert_that(
        p.cargo("fix --prepare-for 2018 --allow-no-vcs")
            .masquerade_as_nightly_cargo(),
        execs()
            .with_stderr_contains(stderr)
            .with_status(101),
    );
}

#[test]
fn prepare_for_without_feature_issues_warning() {
    if !is_nightly() {
        return
    }
    let p = project()
        .file("src/lib.rs", "")
        .build();

    let stderr = "\
[CHECKING] foo v0.0.1 ([..])
warning: failed to find `#![feature(rust_2018_preview)]` in `src[/]lib.rs`
this may cause `cargo fix` to not be able to fix all
issues in preparation for the 2018 edition
[FINISHED] [..]
";
    assert_that(
        p.cargo("fix --prepare-for 2018 --allow-no-vcs")
            .masquerade_as_nightly_cargo(),
        execs()
            .with_stderr(stderr)
            .with_status(0),
    );
}

#[test]
fn fix_overlapping() {
    if !is_nightly() {
        return
    }
    let p = project()
        .file(
            "src/lib.rs",
            r#"
                #![feature(rust_2018_preview)]

                pub fn foo<T>() {}
                pub struct A;

                pub mod bar {
                    pub fn baz() {
                        ::foo::<::A>();
                    }
                }
            "#
        )
        .build();

    let stderr = "\
[CHECKING] foo [..]
[FIXING] src[/]lib.rs (2 fixes)
[FINISHED] dev [..]
";

    assert_that(
        p.cargo("fix --allow-no-vcs --prepare-for 2018 --lib"),
        execs().with_status(0).with_stderr(stderr),
    );
<<<<<<< HEAD

    let contents = p.read_file("src/lib.rs");
    println!("{}", contents);
    assert!(contents.contains("crate::foo::<crate::A>()"));
=======
}

#[test]
fn shows_warnings_on_second_run_without_changes() {
    let p = project()
        .file(
            "Cargo.toml",
            r#"
                [package]
                name = "foo"
                version = "0.1.0"
            "#,
        )
        .file(
            "src/lib.rs",
            r#"
                use std::default::Default;

                pub fn foo() {
                }
            "#,
        )
        .build();

    assert_that(
        p.cargo("fix --allow-no-vcs"),
        execs().with_status(0).with_stderr_contains("[..]warning: unused import[..]"),
    );

    assert_that(
        p.cargo("fix --allow-no-vcs"),
        execs().with_status(0).with_stderr_contains("[..]warning: unused import[..]"),
    );
}

#[test]
fn shows_warnings_on_second_run_without_changes_on_multiple_targets() {
    let p = project()
        .file(
            "Cargo.toml",
            r#"
                [package]
                name = "foo"
                version = "0.1.0"

                [workspace]
            "#,
        )
        .file(
            "src/lib.rs",
            r#"
                use std::default::Default;

                pub fn a() -> u32 { 3 }
            "#,
        )
        .file(
            "src/main.rs",
            r#"
                use std::default::Default;
                fn main() { println!("3"); }
            "#,
        )
        .file(
            "tests/foo.rs",
            r#"
                use std::default::Default;
                #[test]
                fn foo_test() {
                    println!("3");
                }
            "#,
        )
        .file(
            "tests/bar.rs",
            r#"
                use std::default::Default;

                #[test]
                fn foo_test() {
                    println!("3");
                }
            "#,
        )
        .file(
            "examples/fooxample.rs",
            r#"
                use std::default::Default;

                fn main() {
                    println!("3");
                }
            "#,
        )
        .build();

    assert_that(
        p.cargo("fix --allow-no-vcs --all-targets"),
        execs().with_status(0)
            .with_stderr_contains(" --> examples/fooxample.rs:2:21")
            .with_stderr_contains(" --> src/lib.rs:2:21")
            .with_stderr_contains(" --> src/main.rs:2:21")
            .with_stderr_contains(" --> tests/bar.rs:2:21")
            .with_stderr_contains(" --> tests/foo.rs:2:21"),
    );

    assert_that(
        p.cargo("fix --allow-no-vcs --all-targets"),
        execs().with_status(0)
            .with_stderr_contains(" --> examples/fooxample.rs:2:21")
            .with_stderr_contains(" --> src/lib.rs:2:21")
            .with_stderr_contains(" --> src/main.rs:2:21")
            .with_stderr_contains(" --> tests/bar.rs:2:21")
            .with_stderr_contains(" --> tests/foo.rs:2:21"),
    );
>>>>>>> a54a6cbd
}<|MERGE_RESOLUTION|>--- conflicted
+++ resolved
@@ -961,12 +961,10 @@
         p.cargo("fix --allow-no-vcs --prepare-for 2018 --lib"),
         execs().with_status(0).with_stderr(stderr),
     );
-<<<<<<< HEAD
 
     let contents = p.read_file("src/lib.rs");
     println!("{}", contents);
     assert!(contents.contains("crate::foo::<crate::A>()"));
-=======
 }
 
 #[test]
@@ -1082,5 +1080,4 @@
             .with_stderr_contains(" --> tests/bar.rs:2:21")
             .with_stderr_contains(" --> tests/foo.rs:2:21"),
     );
->>>>>>> a54a6cbd
 }