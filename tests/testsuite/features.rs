--- conflicted
+++ resolved
@@ -2026,11 +2026,7 @@
         .file("src/main.rs", "fn main() {}")
         .build();
 
-<<<<<<< HEAD
-    assert_that(
-        p.cargo("build"),
-        execs().with_status(0),
-    );
+    assert_that(p.cargo("build"), execs().with_status(0));
 }
 
 #[test]
@@ -2070,7 +2066,4 @@
         p.cargo("build --all-features --all"),
         execs().with_status(0),
     );
-=======
-    assert_that(p.cargo("build"), execs().with_status(0));
->>>>>>> 598f1249
 }