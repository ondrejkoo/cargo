--- conflicted
+++ resolved
@@ -4354,18 +4354,9 @@
         .file("src/main.rs", "fn main() {}")
         .build();
 
-<<<<<<< HEAD
     assert_that(p.cargo("build"), execs().with_status(101));
     assert_that(p.cargo("build").masquerade_as_nightly_cargo()
                 .arg("-Zavoid-dev-deps"), execs().with_status(0));
-=======
-    // --bins is needed because of #5134
-    assert_that(p.cargo("build").arg("--bins"),
-        execs().with_status(101));
-    assert_that(p.cargo("build").arg("--bins")
-                .masquerade_as_nightly_cargo()
-                .arg("-Zavoid-dev-deps"),
-        execs().with_status(0));
 }
 
 #[test]
@@ -4379,5 +4370,4 @@
                 execs().with_status(1).with_stderr("\
 error: Invalid value: could not parse `over9000` as a number
 "));
->>>>>>> 3cfb23bc
 }