--- conflicted
+++ resolved
@@ -2297,11 +2297,8 @@
         .file("src/lib.rs", "");
     assert_that(p.cargo_process("build"),
                 execs().with_status(0)
-<<<<<<< HEAD
                        .with_stderr("[..] foo v0.0.1 ([..])\n\
                        [FINISHED] debug [unoptimized + debuginfo] target(s) in [..]\n"));
-=======
-                       .with_stderr("[..] foo v0.0.1 ([..])\n"));
 }
 
 #[test]
@@ -2334,5 +2331,4 @@
     assert_that(p.cargo("build"),
                 execs().with_status(0)
                        .with_stderr(""));
->>>>>>> 7ee0a85e
 }