--- conflicted
+++ resolved
@@ -32,11 +32,8 @@
         .arg_target_triple("Check for the target triple")
         .arg_target_dir()
         .arg_manifest_path()
-<<<<<<< HEAD
         .arg_crate_type()
-=======
         .arg_ignore_rust_version()
->>>>>>> b52fc0a8
         .arg_message_format()
         .arg_unit_graph()
         .after_help("Run `cargo help check` for more detailed information.\n")
