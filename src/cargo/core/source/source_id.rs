--- conflicted
+++ resolved
@@ -210,15 +210,11 @@
     }
 
     pub fn display_registry(&self) -> String {
-<<<<<<< HEAD
-        format!("registry `{}`", url_display(self.url()))
-=======
         if self.is_default_registry() {
             "crates.io index".to_string()
         } else {
-            format!("`{}` index", self.url())
-        }
->>>>>>> 44f9f462
+            format!("`{}` index", url_display(self.url()))
+        }
     }
 
     /// Is this source from a filesystem path
