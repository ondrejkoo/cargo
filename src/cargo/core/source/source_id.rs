--- conflicted
+++ resolved
@@ -131,7 +131,6 @@
                 Ok(SourceId::for_git(&url, reference)?.with_precise(precise))
             }
             "registry" => {
-<<<<<<< HEAD
                 let mut url = url.into_url()?;
                 let branch = url
                     .query_pairs()
@@ -140,11 +139,7 @@
                     .unwrap_or(GitReference::DefaultBranch);
                 url.set_fragment(None);
                 url.set_query(None);
-                Ok(SourceId::new(SourceKind::Registry(branch), url)?
-=======
-                let url = url.into_url()?;
-                Ok(SourceId::new(SourceKind::Registry, url, None)?
->>>>>>> ea2a21c9
+                Ok(SourceId::new(SourceKind::Registry(branch), url, None)?
                     .with_precise(Some("locked".to_string())))
             }
             "path" => {
@@ -181,19 +176,20 @@
     /// Use [`SourceId::for_alt_registry`] if a name can provided, which
     /// generates better messages for cargo.
     pub fn for_registry(url: &Url) -> CargoResult<SourceId> {
-<<<<<<< HEAD
         SourceId::new(
             SourceKind::Registry(GitReference::DefaultBranch),
             url.clone(),
+            None,
         )
-=======
-        SourceId::new(SourceKind::Registry, url.clone(), None)
     }
 
     /// Creates a `SourceId` from a remote registry URL with given name.
     pub fn for_alt_registry(url: &Url, name: &str) -> CargoResult<SourceId> {
-        SourceId::new(SourceKind::Registry, url.clone(), Some(name))
->>>>>>> ea2a21c9
+        SourceId::new(
+            SourceKind::Registry(GitReference::DefaultBranch),
+            url.clone(),
+            Some(name),
+        )
     }
 
     /// Creates a SourceId from a local registry path.
@@ -216,11 +212,15 @@
         config.crates_io_source_id(|| {
             config.check_registry_index_not_set()?;
             let url = CRATES_IO_INDEX.into_url().unwrap();
-            SourceId::new(SourceKind::Registry, url, Some(CRATES_IO_REGISTRY))
+            SourceId::new(
+                SourceKind::Registry(GitReference::DefaultBranch),
+                url,
+                Some(CRATES_IO_REGISTRY),
+            )
         })
     }
 
-    /// Gets the `SourceId` associated with given name of the remote regsitry.
+    /// Gets the `SourceId` associated with given name of the remote registry.
     pub fn alt_registry(config: &Config, key: &str) -> CargoResult<SourceId> {
         let url = config.get_registry_index(key)?;
         Ok(SourceId::wrap(SourceIdInner {
@@ -512,11 +512,7 @@
                 Ok(())
             }
             SourceKind::Path => write!(f, "{}", url_display(&self.inner.url)),
-<<<<<<< HEAD
-            SourceKind::Registry(_) => write!(f, "registry `{}`", url_display(&self.inner.url)),
-=======
-            SourceKind::Registry => write!(f, "registry `{}`", self.display_registry_name()),
->>>>>>> ea2a21c9
+            SourceKind::Registry(_) => write!(f, "registry `{}`", self.display_registry_name()),
             SourceKind::LocalRegistry => write!(f, "registry `{}`", url_display(&self.inner.url)),
             SourceKind::Directory => write!(f, "dir {}", url_display(&self.inner.url)),
         }
