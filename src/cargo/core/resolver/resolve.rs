use std::borrow::Borrow;
use std::collections::{HashMap, BTreeMap};
use std::fmt;
use std::hash::Hash;

use url::Url;

<<<<<<< HEAD
use core::{Dependency, PackageId, PackageIdSpec, Summary, Target};
use util::errors::CargoResult;
use util::{Graph, Platform};
=======
use crate::core::{Dependency, PackageId, PackageIdSpec, Summary, Target};
use crate::util::errors::CargoResult;
use crate::util::Graph;
>>>>>>> e074068b

use super::encode::Metadata;

/// Represents a fully resolved package dependency graph. Each node in the graph
/// is a package and edges represent dependencies between packages.
///
/// Each instance of `Resolve` also understands the full set of features used
/// for each package.
#[derive(PartialEq)]
pub struct Resolve {
    /// A graph, whose vertices are packages and edges are dependency specifications
    /// from Cargo.toml. We need a `Vec` here because the same package
    /// might be present in both `[dependencies]` and `[build-dependencies]`.
    graph: Graph<PackageId, Vec<Dependency>>,
    replacements: HashMap<PackageId, PackageId>,
    reverse_replacements: HashMap<PackageId, PackageId>,
    empty_features: HashMap<String, Option<Platform>>,
    features: HashMap<PackageId, HashMap<String, Option<Platform>>>,
    checksums: HashMap<PackageId, Option<String>>,
    metadata: Metadata,
    unused_patches: Vec<PackageId>,
}

impl Resolve {
    pub fn new(
        graph: Graph<PackageId, Vec<Dependency>>,
        replacements: HashMap<PackageId, PackageId>,
        features: HashMap<PackageId, HashMap<String, Option<Platform>>>,
        checksums: HashMap<PackageId, Option<String>>,
        metadata: Metadata,
        unused_patches: Vec<PackageId>,
    ) -> Resolve {
        let reverse_replacements = replacements.iter().map(|(&p, &r)| (r, p)).collect();
        Resolve {
            graph,
            replacements,
            features,
            checksums,
            metadata,
            unused_patches,
            empty_features: HashMap::new(),
            reverse_replacements,
        }
    }

    /// Resolves one of the paths from the given dependent package up to
    /// the root.
    pub fn path_to_top<'a>(&'a self, pkg: &'a PackageId) -> Vec<&'a PackageId> {
        self.graph.path_to_top(pkg)
    }

    pub fn register_used_patches(&mut self, patches: &HashMap<Url, Vec<Summary>>) {
        for summary in patches.values().flat_map(|v| v) {
            if self.iter().any(|id| id == summary.package_id()) {
                continue;
            }
            self.unused_patches.push(summary.package_id());
        }
    }

    pub fn merge_from(&mut self, previous: &Resolve) -> CargoResult<()> {
        // Given a previous instance of resolve, it should be forbidden to ever
        // have a checksums which *differ*. If the same package id has differing
        // checksums, then something has gone wrong such as:
        //
        // * Something got seriously corrupted
        // * A "mirror" isn't actually a mirror as some changes were made
        // * A replacement source wasn't actually a replacment, some changes
        //   were made
        //
        // In all of these cases, we want to report an error to indicate that
        // something is awry. Normal execution (esp just using crates.io) should
        // never run into this.
        for (id, cksum) in previous.checksums.iter() {
            if let Some(mine) = self.checksums.get(id) {
                if mine == cksum {
                    continue;
                }

                // If the previous checksum wasn't calculated, the current
                // checksum is `Some`. This may indicate that a source was
                // erroneously replaced or was replaced with something that
                // desires stronger checksum guarantees than can be afforded
                // elsewhere.
                if cksum.is_none() {
                    bail!(
                        "\
checksum for `{}` was not previously calculated, but a checksum could now \
be calculated

this could be indicative of a few possible situations:

    * the source `{}` did not previously support checksums,
      but was replaced with one that does
    * newer Cargo implementations know how to checksum this source, but this
      older implementation does not
    * the lock file is corrupt
",
                        id,
                        id.source_id()
                    )

                // If our checksum hasn't been calculated, then it could mean
                // that future Cargo figured out how to checksum something or
                // more realistically we were overridden with a source that does
                // not have checksums.
                } else if mine.is_none() {
                    bail!(
                        "\
checksum for `{}` could not be calculated, but a checksum is listed in \
the existing lock file

this could be indicative of a few possible situations:

    * the source `{}` supports checksums,
      but was replaced with one that doesn't
    * the lock file is corrupt

unable to verify that `{0}` is the same as when the lockfile was generated
",
                        id,
                        id.source_id()
                    )

                // If the checksums aren't equal, and neither is None, then they
                // must both be Some, in which case the checksum now differs.
                // That's quite bad!
                } else {
                    bail!(
                        "\
checksum for `{}` changed between lock files

this could be indicative of a few possible errors:

    * the lock file is corrupt
    * a replacement source in use (e.g. a mirror) returned a different checksum
    * the source itself may be corrupt in one way or another

unable to verify that `{0}` is the same as when the lockfile was generated
",
                        id
                    );
                }
            }
        }

        // Be sure to just copy over any unknown metadata.
        self.metadata = previous.metadata.clone();
        Ok(())
    }

    pub fn contains<Q: ?Sized>(&self, k: &Q) -> bool
    where
        PackageId: Borrow<Q>,
        Q: Hash + Eq,
    {
        self.graph.contains(k)
    }

    pub fn sort(&self) -> Vec<PackageId> {
        self.graph.sort()
    }

    pub fn iter<'a>(&'a self) -> impl Iterator<Item = PackageId> + 'a {
        self.graph.iter().cloned()
    }

    pub fn deps(&self, pkg: PackageId) -> impl Iterator<Item = (PackageId, &[Dependency])> {
        self.graph
            .edges(&pkg)
            .map(move |(&id, deps)| (self.replacement(id).unwrap_or(id), deps.as_slice()))
    }

    pub fn deps_not_replaced<'a>(&'a self, pkg: PackageId) -> impl Iterator<Item = PackageId> + 'a {
        self.graph.edges(&pkg).map(|(&id, _)| id)
    }

    pub fn replacement(&self, pkg: PackageId) -> Option<PackageId> {
        self.replacements.get(&pkg).cloned()
    }

    pub fn replacements(&self) -> &HashMap<PackageId, PackageId> {
        &self.replacements
    }

<<<<<<< HEAD
    pub fn features(&self, pkg: &PackageId) -> &HashMap<String, Option<Platform>> {
        self.features.get(pkg).unwrap_or(&self.empty_features)
    }

    pub fn features_sorted(&self, pkg: &PackageId) -> BTreeMap<&str, Option<&Platform>> {
        self.features(pkg).iter().map(|(k, v)| (k.as_str(), v.as_ref())).collect()
=======
    pub fn features(&self, pkg: PackageId) -> &HashSet<String> {
        self.features.get(&pkg).unwrap_or(&self.empty_features)
    }

    pub fn features_sorted(&self, pkg: PackageId) -> Vec<&str> {
        let mut v = Vec::from_iter(self.features(pkg).iter().map(|s| s.as_ref()));
        v.sort_unstable();
        v
>>>>>>> e074068b
    }

    pub fn query(&self, spec: &str) -> CargoResult<PackageId> {
        PackageIdSpec::query_str(spec, self.iter())
    }

    pub fn unused_patches(&self) -> &[PackageId] {
        &self.unused_patches
    }

    pub fn checksums(&self) -> &HashMap<PackageId, Option<String>> {
        &self.checksums
    }

    pub fn metadata(&self) -> &Metadata {
        &self.metadata
    }

    pub fn extern_crate_name(
        &self,
        from: PackageId,
        to: PackageId,
        to_target: &Target,
    ) -> CargoResult<String> {
        let deps = if from == to {
            &[]
        } else {
            self.dependencies_listed(from, to)
        };

        let crate_name = to_target.crate_name();
        let mut names = deps.iter().map(|d| {
            d.explicit_name_in_toml()
                .map(|s| s.as_str().replace("-", "_"))
                .unwrap_or_else(|| crate_name.clone())
        });
        let name = names.next().unwrap_or_else(|| crate_name.clone());
        for n in names {
            if n == name {
                continue;
            }
            bail!(
                "multiple dependencies listed for the same crate must \
                 all have the same name, but the dependency on `{}` \
                 is listed as having different names",
                to
            );
        }
        Ok(name)
    }

    fn dependencies_listed(&self, from: PackageId, to: PackageId) -> &[Dependency] {
        // We've got a dependency on `from` to `to`, but this dependency edge
        // may be affected by [replace]. If the `to` package is listed as the
        // target of a replacement (aka the key of a reverse replacement map)
        // then we try to find our dependency edge through that. If that fails
        // then we go down below assuming it's not replaced.
        //
        // Note that we don't treat `from` as if it's been replaced because
        // that's where the dependency originates from, and we only replace
        // targets of dependencies not the originator.
        if let Some(replace) = self.reverse_replacements.get(&to) {
            if let Some(deps) = self.graph.edge(&from, replace) {
                return deps;
            }
        }
        match self.graph.edge(&from, &to) {
            Some(ret) => ret,
            None => panic!("no Dependency listed for `{}` => `{}`", from, to),
        }
    }
}

impl fmt::Debug for Resolve {
    fn fmt(&self, fmt: &mut fmt::Formatter) -> fmt::Result {
        writeln!(fmt, "graph: {:?}", self.graph)?;
        writeln!(fmt, "\nfeatures: {{")?;
        for (pkg, features) in &self.features {
            writeln!(fmt, "  {}: {:?}", pkg, features)?;
        }
        write!(fmt, "}}")
    }
}<|MERGE_RESOLUTION|>--- conflicted
+++ resolved
@@ -5,15 +5,9 @@
 
 use url::Url;
 
-<<<<<<< HEAD
-use core::{Dependency, PackageId, PackageIdSpec, Summary, Target};
-use util::errors::CargoResult;
-use util::{Graph, Platform};
-=======
 use crate::core::{Dependency, PackageId, PackageIdSpec, Summary, Target};
 use crate::util::errors::CargoResult;
-use crate::util::Graph;
->>>>>>> e074068b
+use crate::util::{Graph, Platform};
 
 use super::encode::Metadata;
 
@@ -199,23 +193,12 @@
         &self.replacements
     }
 
-<<<<<<< HEAD
-    pub fn features(&self, pkg: &PackageId) -> &HashMap<String, Option<Platform>> {
-        self.features.get(pkg).unwrap_or(&self.empty_features)
-    }
-
-    pub fn features_sorted(&self, pkg: &PackageId) -> BTreeMap<&str, Option<&Platform>> {
+    pub fn features(&self, pkg: PackageId) -> &HashMap<String, Option<Platform>> {
+        self.features.get(&pkg).unwrap_or(&self.empty_features)
+    }
+
+    pub fn features_sorted(&self, pkg: PackageId) -> BTreeMap<&str, Option<&Platform>> {
         self.features(pkg).iter().map(|(k, v)| (k.as_str(), v.as_ref())).collect()
-=======
-    pub fn features(&self, pkg: PackageId) -> &HashSet<String> {
-        self.features.get(&pkg).unwrap_or(&self.empty_features)
-    }
-
-    pub fn features_sorted(&self, pkg: PackageId) -> Vec<&str> {
-        let mut v = Vec::from_iter(self.features(pkg).iter().map(|s| s.as_ref()));
-        v.sort_unstable();
-        v
->>>>>>> e074068b
     }
 
     pub fn query(&self, spec: &str) -> CargoResult<PackageId> {
