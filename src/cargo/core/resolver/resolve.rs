--- conflicted
+++ resolved
@@ -1,11 +1,7 @@
 use std::borrow::Borrow;
 use std::collections::{HashMap, BTreeMap};
 use std::fmt;
-<<<<<<< HEAD
-use std::hash::Hash;
-=======
 use std::iter::FromIterator;
->>>>>>> 0216dcd4
 
 use url::Url;
 
