--- conflicted
+++ resolved
@@ -134,11 +134,7 @@
         cx.resolve_replacements(),
         cx.resolve_features
             .iter()
-<<<<<<< HEAD
-            .map(|(k, v)| (k.clone(), v.iter().map(|(k, v)| (k.to_string(), v.clone())).collect()))
-=======
-            .map(|(k, v)| (*k, v.iter().map(|x| x.to_string()).collect()))
->>>>>>> e074068b
+            .map(|(k, v)| (*k, v.iter().map(|(k, v)| (k.to_string(), v.clone())).collect()))
             .collect(),
         cksums,
         BTreeMap::new(),
