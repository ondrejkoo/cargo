use std::cell::{Cell, Ref, RefCell};
use std::cmp::Ordering;
use std::collections::{HashMap, HashSet};
use std::fmt;
use std::hash;
use std::mem;
use std::path::{Path, PathBuf};
use std::time::{Duration, Instant};

use bytesize::ByteSize;
use curl::easy::{Easy, HttpVersion};
use curl::multi::{EasyHandle, Multi};
use failure::ResultExt;
use lazycell::LazyCell;
use log::{debug, warn};
use semver::Version;
use serde::ser;
use serde::Serialize;

use crate::core::interning::InternedString;
use crate::core::source::MaybePackage;
use crate::core::{Dependency, Manifest, PackageId, SourceId, Target};
use crate::core::{RefFeatureMap, SourceMap, Summary};
use crate::ops;
use crate::util::errors::{CargoResult, CargoResultExt, HttpNot200};
use crate::util::network::Retry;
use crate::util::{self, internal, lev_distance, Config, Progress, ProgressStyle};

/// Information about a package that is available somewhere in the file system.
///
/// A package is a `Cargo.toml` file plus all the files that are part of it.
// TODO: Is manifest_path a relic?
#[derive(Clone)]
pub struct Package {
    /// The package's manifest
    manifest: Manifest,
    /// The root of the package
    manifest_path: PathBuf,
}

impl Ord for Package {
    fn cmp(&self, other: &Package) -> Ordering {
        self.package_id().cmp(&other.package_id())
    }
}

impl PartialOrd for Package {
    fn partial_cmp(&self, other: &Package) -> Option<Ordering> {
        Some(self.cmp(other))
    }
}

/// A Package in a form where `Serialize` can be derived.
#[derive(Serialize)]
struct SerializedPackage<'a> {
    name: &'a str,
    version: &'a Version,
    id: PackageId,
    license: Option<&'a str>,
    license_file: Option<&'a str>,
    description: Option<&'a str>,
    source: SourceId,
    dependencies: &'a [Dependency],
    targets: Vec<&'a Target>,
<<<<<<< HEAD
    features: RefFeatureMap<'a>,
    manifest_path: &'a str,
=======
    features: &'a FeatureMap,
    manifest_path: &'a Path,
>>>>>>> 34320d21
    metadata: Option<&'a toml::Value>,
    authors: &'a [String],
    categories: &'a [String],
    keywords: &'a [String],
    readme: Option<&'a str>,
    repository: Option<&'a str>,
    edition: &'a str,
    links: Option<&'a str>,
    #[serde(skip_serializing_if = "Option::is_none")]
    metabuild: Option<&'a Vec<String>>,
}

impl ser::Serialize for Package {
    fn serialize<S>(&self, s: S) -> Result<S::Ok, S::Error>
    where
        S: ser::Serializer,
    {
        let summary = self.manifest.summary();
        let package_id = summary.package_id();
        let manmeta = self.manifest.metadata();
        let license = manmeta.license.as_ref().map(String::as_ref);
        let license_file = manmeta.license_file.as_ref().map(String::as_ref);
        let description = manmeta.description.as_ref().map(String::as_ref);
        let authors = manmeta.authors.as_ref();
        let categories = manmeta.categories.as_ref();
        let keywords = manmeta.keywords.as_ref();
        let readme = manmeta.readme.as_ref().map(String::as_ref);
        let repository = manmeta.repository.as_ref().map(String::as_ref);
        let features = summary
            .features()
            .iter()
            .map(|(k, (_, v))| (*k, v.as_slice()))
            .collect::<RefFeatureMap<'_>>();
        // Filter out metabuild targets. They are an internal implementation
        // detail that is probably not relevant externally. There's also not a
        // real path to show in `src_path`, and this avoids changing the format.
        let targets: Vec<&Target> = self
            .manifest
            .targets()
            .iter()
            .filter(|t| t.src_path().is_path())
            .collect();

        SerializedPackage {
            name: &*package_id.name(),
            version: &package_id.version(),
            id: package_id,
            license,
            license_file,
            description,
            source: summary.source_id(),
            dependencies: summary.dependencies(),
            targets,
<<<<<<< HEAD
            features,
            manifest_path: &self.manifest_path.display().to_string(),
=======
            features: summary.features(),
            manifest_path: &self.manifest_path,
>>>>>>> 34320d21
            metadata: self.manifest.custom_metadata(),
            authors,
            categories,
            keywords,
            readme,
            repository,
            edition: &self.manifest.edition().to_string(),
            links: self.manifest.links(),
            metabuild: self.manifest.metabuild(),
        }
        .serialize(s)
    }
}

impl Package {
    /// Create a package from a manifest and its location
    pub fn new(manifest: Manifest, manifest_path: &Path) -> Package {
        Package {
            manifest,
            manifest_path: manifest_path.to_path_buf(),
        }
    }

    /// Get the manifest dependencies
    pub fn dependencies(&self) -> &[Dependency] {
        self.manifest.dependencies()
    }
    /// Get the manifest
    pub fn manifest(&self) -> &Manifest {
        &self.manifest
    }
    /// Get the path to the manifest
    pub fn manifest_path(&self) -> &Path {
        &self.manifest_path
    }
    /// Get the name of the package
    pub fn name(&self) -> InternedString {
        self.package_id().name()
    }
    /// Get the PackageId object for the package (fully defines a package)
    pub fn package_id(&self) -> PackageId {
        self.manifest.package_id()
    }
    /// Get the root folder of the package
    pub fn root(&self) -> &Path {
        self.manifest_path.parent().unwrap()
    }
    /// Get the summary for the package
    pub fn summary(&self) -> &Summary {
        self.manifest.summary()
    }
    /// Get the targets specified in the manifest
    pub fn targets(&self) -> &[Target] {
        self.manifest.targets()
    }
    /// Get the current package version
    pub fn version(&self) -> &Version {
        self.package_id().version()
    }
    /// Get the package authors
    pub fn authors(&self) -> &Vec<String> {
        &self.manifest.metadata().authors
    }
    /// Whether the package is set to publish
    pub fn publish(&self) -> &Option<Vec<String>> {
        self.manifest.publish()
    }

    /// Whether the package uses a custom build script for any target
    pub fn has_custom_build(&self) -> bool {
        self.targets().iter().any(|t| t.is_custom_build())
    }

    pub fn find_closest_target(
        &self,
        target: &str,
        is_expected_kind: fn(&Target) -> bool,
    ) -> Option<&Target> {
        let targets = self.targets();

        let matches = targets
            .iter()
            .filter(|t| is_expected_kind(t))
            .map(|t| (lev_distance(target, t.name()), t))
            .filter(|&(d, _)| d < 4);
        matches.min_by_key(|t| t.0).map(|t| t.1)
    }

    pub fn map_source(self, to_replace: SourceId, replace_with: SourceId) -> Package {
        Package {
            manifest: self.manifest.map_source(to_replace, replace_with),
            manifest_path: self.manifest_path,
        }
    }

    pub fn to_registry_toml(&self, config: &Config) -> CargoResult<String> {
        let manifest = self.manifest().original().prepare_for_publish(config)?;
        let toml = toml::to_string(&manifest)?;
        Ok(format!(
            "\
             # THIS FILE IS AUTOMATICALLY GENERATED BY CARGO\n\
             #\n\
             # When uploading crates to the registry Cargo will automatically\n\
             # \"normalize\" Cargo.toml files for maximal compatibility\n\
             # with all versions of Cargo and also rewrite `path` dependencies\n\
             # to registry (e.g. crates.io) dependencies\n\
             #\n\
             # If you believe there's an error in this file please file an\n\
             # issue against the rust-lang/cargo repository. If you're\n\
             # editing this file be aware that the upstream Cargo.toml\n\
             # will likely look very different (and much more reasonable)\n\
             \n\
             {}\
             ",
            toml
        ))
    }
}

impl fmt::Display for Package {
    fn fmt(&self, f: &mut fmt::Formatter<'_>) -> fmt::Result {
        write!(f, "{}", self.summary().package_id())
    }
}

impl fmt::Debug for Package {
    fn fmt(&self, f: &mut fmt::Formatter<'_>) -> fmt::Result {
        f.debug_struct("Package")
            .field("id", &self.summary().package_id())
            .field("..", &"..")
            .finish()
    }
}

impl PartialEq for Package {
    fn eq(&self, other: &Package) -> bool {
        self.package_id() == other.package_id()
    }
}

impl Eq for Package {}

impl hash::Hash for Package {
    fn hash<H: hash::Hasher>(&self, into: &mut H) {
        self.package_id().hash(into)
    }
}

pub struct PackageSet<'cfg> {
    packages: HashMap<PackageId, LazyCell<Package>>,
    sources: RefCell<SourceMap<'cfg>>,
    config: &'cfg Config,
    multi: Multi,
    downloading: Cell<bool>,
    multiplexing: bool,
}

pub struct Downloads<'a, 'cfg: 'a> {
    set: &'a PackageSet<'cfg>,
    pending: HashMap<usize, (Download<'cfg>, EasyHandle)>,
    pending_ids: HashSet<PackageId>,
    results: Vec<(usize, Result<(), curl::Error>)>,
    next: usize,
    progress: RefCell<Option<Progress<'cfg>>>,
    downloads_finished: usize,
    downloaded_bytes: u64,
    largest: (u64, String),
    start: Instant,
    success: bool,

    /// Timeout management, both of timeout thresholds as well as whether or not
    /// our connection has timed out (and accompanying message if it has).
    ///
    /// Note that timeout management is done manually here instead of in libcurl
    /// because we want to apply timeouts to an entire batch of operations, not
    /// any one particular single operatino
    timeout: ops::HttpTimeout, // timeout configuration
    updated_at: Cell<Instant>,       // last time we received bytes
    next_speed_check: Cell<Instant>, // if threshold isn't 0 by this time, error
    next_speed_check_bytes_threshold: Cell<u64>, // decremented when we receive bytes
}

struct Download<'cfg> {
    /// Token for this download, used as the key of the `Downloads::pending` map
    /// and stored in `EasyHandle` as well.
    token: usize,

    /// Package that we're downloading
    id: PackageId,

    /// Actual downloaded data, updated throughout the lifetime of this download
    data: RefCell<Vec<u8>>,

    /// The URL that we're downloading from, cached here for error messages and
    /// reenqueuing.
    url: String,

    /// A descriptive string to print when we've finished downloading this crate
    descriptor: String,

    /// Statistics updated from the progress callback in libcurl
    total: Cell<u64>,
    current: Cell<u64>,

    /// The moment we started this transfer at
    start: Instant,
    timed_out: Cell<Option<String>>,

    /// Logic used to track retrying this download if it's a spurious failure.
    retry: Retry<'cfg>,
}

impl<'cfg> PackageSet<'cfg> {
    pub fn new(
        package_ids: &[PackageId],
        sources: SourceMap<'cfg>,
        config: &'cfg Config,
    ) -> CargoResult<PackageSet<'cfg>> {
        // We've enabled the `http2` feature of `curl` in Cargo, so treat
        // failures here as fatal as it would indicate a build-time problem.
        //
        // Note that the multiplexing support is pretty new so we're having it
        // off-by-default temporarily.
        //
        // Also note that pipelining is disabled as curl authors have indicated
        // that it's buggy, and we've empirically seen that it's buggy with HTTP
        // proxies.
        let mut multi = Multi::new();
        let multiplexing = config
            .get::<Option<bool>>("http.multiplexing")?
            .unwrap_or(true);
        multi
            .pipelining(false, multiplexing)
            .chain_err(|| "failed to enable multiplexing/pipelining in curl")?;

        // let's not flood crates.io with connections
        multi.set_max_host_connections(2)?;

        Ok(PackageSet {
            packages: package_ids
                .iter()
                .map(|&id| (id, LazyCell::new()))
                .collect(),
            sources: RefCell::new(sources),
            config,
            multi,
            downloading: Cell::new(false),
            multiplexing,
        })
    }

    pub fn package_ids<'a>(&'a self) -> impl Iterator<Item = PackageId> + 'a {
        self.packages.keys().cloned()
    }

    pub fn enable_download<'a>(&'a self) -> CargoResult<Downloads<'a, 'cfg>> {
        assert!(!self.downloading.replace(true));
        let timeout = ops::HttpTimeout::new(self.config)?;
        Ok(Downloads {
            start: Instant::now(),
            set: self,
            next: 0,
            pending: HashMap::new(),
            pending_ids: HashSet::new(),
            results: Vec::new(),
            progress: RefCell::new(Some(Progress::with_style(
                "Downloading",
                ProgressStyle::Ratio,
                self.config,
            ))),
            downloads_finished: 0,
            downloaded_bytes: 0,
            largest: (0, String::new()),
            success: false,
            updated_at: Cell::new(Instant::now()),
            timeout,
            next_speed_check: Cell::new(Instant::now()),
            next_speed_check_bytes_threshold: Cell::new(0),
        })
    }

    pub fn get_one(&self, id: PackageId) -> CargoResult<&Package> {
        Ok(self.get_many(Some(id))?.remove(0))
    }

    pub fn get_many(&self, ids: impl IntoIterator<Item = PackageId>) -> CargoResult<Vec<&Package>> {
        let mut pkgs = Vec::new();
        let mut downloads = self.enable_download()?;
        for id in ids {
            pkgs.extend(downloads.start(id)?);
        }
        while downloads.remaining() > 0 {
            pkgs.push(downloads.wait()?);
        }
        downloads.success = true;
        Ok(pkgs)
    }

    pub fn sources(&self) -> Ref<'_, SourceMap<'cfg>> {
        self.sources.borrow()
    }
}

// When dynamically linked against libcurl, we want to ignore some failures
// when using old versions that don't support certain features.
macro_rules! try_old_curl {
    ($e:expr, $msg:expr) => {
        let result = $e;
        if cfg!(target_os = "macos") {
            if let Err(e) = result {
                warn!("ignoring libcurl {} error: {}", $msg, e);
            }
        } else {
            result.with_context(|_| {
                failure::format_err!("failed to enable {}, is curl not built right?", $msg)
            })?;
        }
    };
}

impl<'a, 'cfg> Downloads<'a, 'cfg> {
    /// Starts to download the package for the `id` specified.
    ///
    /// Returns `None` if the package is queued up for download and will
    /// eventually be returned from `wait_for_download`. Returns `Some(pkg)` if
    /// the package is ready and doesn't need to be downloaded.
    pub fn start(&mut self, id: PackageId) -> CargoResult<Option<&'a Package>> {
        // First up see if we've already cached this package, in which case
        // there's nothing to do.
        let slot = self
            .set
            .packages
            .get(&id)
            .ok_or_else(|| internal(format!("couldn't find `{}` in package set", id)))?;
        if let Some(pkg) = slot.borrow() {
            return Ok(Some(pkg));
        }

        // Ask the original source fo this `PackageId` for the corresponding
        // package. That may immediately come back and tell us that the package
        // is ready, or it could tell us that it needs to be downloaded.
        let mut sources = self.set.sources.borrow_mut();
        let source = sources
            .get_mut(id.source_id())
            .ok_or_else(|| internal(format!("couldn't find source for `{}`", id)))?;
        let pkg = source
            .download(id)
            .chain_err(|| failure::format_err!("unable to get packages from source"))?;
        let (url, descriptor) = match pkg {
            MaybePackage::Ready(pkg) => {
                debug!("{} doesn't need a download", id);
                assert!(slot.fill(pkg).is_ok());
                return Ok(Some(slot.borrow().unwrap()));
            }
            MaybePackage::Download { url, descriptor } => (url, descriptor),
        };

        // Ok we're going to download this crate, so let's set up all our
        // internal state and hand off an `Easy` handle to our libcurl `Multi`
        // handle. This won't actually start the transfer, but later it'll
        // hapen during `wait_for_download`
        let token = self.next;
        self.next += 1;
        debug!("downloading {} as {}", id, token);
        assert!(self.pending_ids.insert(id));

        let (mut handle, _timeout) = ops::http_handle_and_timeout(self.set.config)?;
        handle.get(true)?;
        handle.url(&url)?;
        handle.follow_location(true)?; // follow redirects

        // Enable HTTP/2 to be used as it'll allow true multiplexing which makes
        // downloads much faster.
        //
        // Currently Cargo requests the `http2` feature of the `curl` crate
        // which means it should always be built in. On OSX, however, we ship
        // cargo still linked against the system libcurl. Building curl with
        // ALPN support for HTTP/2 requires newer versions of OSX (the
        // SecureTransport API) than we want to ship Cargo for. By linking Cargo
        // against the system libcurl then older curl installations won't use
        // HTTP/2 but newer ones will. All that to basically say we ignore
        // errors here on OSX, but consider this a fatal error to not activate
        // HTTP/2 on all other platforms.
        if self.set.multiplexing {
            try_old_curl!(handle.http_version(HttpVersion::V2), "HTTP2");
        } else {
            handle.http_version(HttpVersion::V11)?;
        }

        // This is an option to `libcurl` which indicates that if there's a
        // bunch of parallel requests to the same host they all wait until the
        // pipelining status of the host is known. This means that we won't
        // initiate dozens of connections to crates.io, but rather only one.
        // Once the main one is opened we realized that pipelining is possible
        // and multiplexing is possible with static.crates.io. All in all this
        // reduces the number of connections done to a more manageable state.
        try_old_curl!(handle.pipewait(true), "pipewait");

        handle.write_function(move |buf| {
            debug!("{} - {} bytes of data", token, buf.len());
            tls::with(|downloads| {
                if let Some(downloads) = downloads {
                    downloads.pending[&token]
                        .0
                        .data
                        .borrow_mut()
                        .extend_from_slice(buf);
                }
            });
            Ok(buf.len())
        })?;

        handle.progress(true)?;
        handle.progress_function(move |dl_total, dl_cur, _, _| {
            tls::with(|downloads| match downloads {
                Some(d) => d.progress(token, dl_total as u64, dl_cur as u64),
                None => false,
            })
        })?;

        // If the progress bar isn't enabled then it may be awhile before the
        // first crate finishes downloading so we inform immediately that we're
        // downloading crates here.
        if self.downloads_finished == 0
            && self.pending.is_empty()
            && !self.progress.borrow().as_ref().unwrap().is_enabled()
        {
            self.set
                .config
                .shell()
                .status("Downloading", "crates ...")?;
        }

        let dl = Download {
            token,
            data: RefCell::new(Vec::new()),
            id,
            url,
            descriptor,
            total: Cell::new(0),
            current: Cell::new(0),
            start: Instant::now(),
            timed_out: Cell::new(None),
            retry: Retry::new(self.set.config)?,
        };
        self.enqueue(dl, handle)?;
        self.tick(WhyTick::DownloadStarted)?;

        Ok(None)
    }

    /// Returns the number of crates that are still downloading
    pub fn remaining(&self) -> usize {
        self.pending.len()
    }

    /// Blocks the current thread waiting for a package to finish downloading.
    ///
    /// This method will wait for a previously enqueued package to finish
    /// downloading and return a reference to it after it's done downloading.
    ///
    /// # Panics
    ///
    /// This function will panic if there are no remaining downloads.
    pub fn wait(&mut self) -> CargoResult<&'a Package> {
        let (dl, data) = loop {
            assert_eq!(self.pending.len(), self.pending_ids.len());
            let (token, result) = self.wait_for_curl()?;
            debug!("{} finished with {:?}", token, result);

            let (mut dl, handle) = self
                .pending
                .remove(&token)
                .expect("got a token for a non-in-progress transfer");
            let data = mem::replace(&mut *dl.data.borrow_mut(), Vec::new());
            let mut handle = self.set.multi.remove(handle)?;
            self.pending_ids.remove(&dl.id);

            // Check if this was a spurious error. If it was a spurious error
            // then we want to re-enqueue our request for another attempt and
            // then we wait for another request to finish.
            let ret = {
                let timed_out = &dl.timed_out;
                let url = &dl.url;
                dl.retry
                    .r#try(|| {
                        if let Err(e) = result {
                            // If this error is "aborted by callback" then that's
                            // probably because our progress callback aborted due to
                            // a timeout. We'll find out by looking at the
                            // `timed_out` field, looking for a descriptive message.
                            // If one is found we switch the error code (to ensure
                            // it's flagged as spurious) and then attach our extra
                            // information to the error.
                            if !e.is_aborted_by_callback() {
                                return Err(e.into());
                            }

                            return Err(match timed_out.replace(None) {
                                Some(msg) => {
                                    let code = curl_sys::CURLE_OPERATION_TIMEDOUT;
                                    let mut err = curl::Error::new(code);
                                    err.set_extra(msg);
                                    err
                                }
                                None => e,
                            }
                            .into());
                        }

                        let code = handle.response_code()?;
                        if code != 200 && code != 0 {
                            let url = handle.effective_url()?.unwrap_or(url);
                            return Err(HttpNot200 {
                                code,
                                url: url.to_string(),
                            }
                            .into());
                        }
                        Ok(())
                    })
                    .chain_err(|| format!("failed to download from `{}`", dl.url))?
            };
            match ret {
                Some(()) => break (dl, data),
                None => {
                    self.pending_ids.insert(dl.id);
                    self.enqueue(dl, handle)?
                }
            }
        };

        // If the progress bar isn't enabled then we still want to provide some
        // semblance of progress of how we're downloading crates, and if the
        // progress bar is enabled this provides a good log of what's happening.
        self.progress.borrow_mut().as_mut().unwrap().clear();
        self.set
            .config
            .shell()
            .status("Downloaded", &dl.descriptor)?;

        self.downloads_finished += 1;
        self.downloaded_bytes += dl.total.get();
        if dl.total.get() > self.largest.0 {
            self.largest = (dl.total.get(), dl.id.name().to_string());
        }

        // We're about to synchronously extract the crate below. While we're
        // doing that our download progress won't actually be updated, nor do we
        // have a great view into the progress of the extraction. Let's prepare
        // the user for this CPU-heavy step if it looks like it'll take some
        // time to do so.
        if dl.total.get() < ByteSize::kb(400).0 {
            self.tick(WhyTick::DownloadFinished)?;
        } else {
            self.tick(WhyTick::Extracting(&dl.id.name()))?;
        }

        // Inform the original source that the download is finished which
        // should allow us to actually get the package and fill it in now.
        let mut sources = self.set.sources.borrow_mut();
        let source = sources
            .get_mut(dl.id.source_id())
            .ok_or_else(|| internal(format!("couldn't find source for `{}`", dl.id)))?;
        let start = Instant::now();
        let pkg = source.finish_download(dl.id, data)?;

        // Assume that no time has passed while we were calling
        // `finish_download`, update all speed checks and timeout limits of all
        // active downloads to make sure they don't fire because of a slowly
        // extracted tarball.
        let finish_dur = start.elapsed();
        self.updated_at.set(self.updated_at.get() + finish_dur);
        self.next_speed_check
            .set(self.next_speed_check.get() + finish_dur);

        let slot = &self.set.packages[&dl.id];
        assert!(slot.fill(pkg).is_ok());
        Ok(slot.borrow().unwrap())
    }

    fn enqueue(&mut self, dl: Download<'cfg>, handle: Easy) -> CargoResult<()> {
        let mut handle = self.set.multi.add(handle)?;
        let now = Instant::now();
        handle.set_token(dl.token)?;
        self.updated_at.set(now);
        self.next_speed_check.set(now + self.timeout.dur);
        self.next_speed_check_bytes_threshold
            .set(u64::from(self.timeout.low_speed_limit));
        dl.timed_out.set(None);
        dl.current.set(0);
        dl.total.set(0);
        self.pending.insert(dl.token, (dl, handle));
        Ok(())
    }

    fn wait_for_curl(&mut self) -> CargoResult<(usize, Result<(), curl::Error>)> {
        // This is the main workhorse loop. We use libcurl's portable `wait`
        // method to actually perform blocking. This isn't necessarily too
        // efficient in terms of fd management, but we should only be juggling
        // a few anyway.
        //
        // Here we start off by asking the `multi` handle to do some work via
        // the `perform` method. This will actually do I/O work (nonblocking)
        // and attempt to make progress. Afterwards we ask about the `messages`
        // contained in the handle which will inform us if anything has finished
        // transferring.
        //
        // If we've got a finished transfer after all that work we break out
        // and process the finished transfer at the end. Otherwise we need to
        // actually block waiting for I/O to happen, which we achieve with the
        // `wait` method on `multi`.
        loop {
            let n = tls::set(self, || {
                self.set
                    .multi
                    .perform()
                    .chain_err(|| "failed to perform http requests")
            })?;
            debug!("handles remaining: {}", n);
            let results = &mut self.results;
            let pending = &self.pending;
            self.set.multi.messages(|msg| {
                let token = msg.token().expect("failed to read token");
                let handle = &pending[&token].1;
                if let Some(result) = msg.result_for(&handle) {
                    results.push((token, result));
                } else {
                    debug!("message without a result (?)");
                }
            });

            if let Some(pair) = results.pop() {
                break Ok(pair);
            }
            assert!(!self.pending.is_empty());
            let timeout = self
                .set
                .multi
                .get_timeout()?
                .unwrap_or_else(|| Duration::new(5, 0));
            self.set
                .multi
                .wait(&mut [], timeout)
                .chain_err(|| "failed to wait on curl `Multi`")?;
        }
    }

    fn progress(&self, token: usize, total: u64, cur: u64) -> bool {
        let dl = &self.pending[&token].0;
        dl.total.set(total);
        let now = Instant::now();
        if cur != dl.current.get() {
            let delta = cur - dl.current.get();
            let threshold = self.next_speed_check_bytes_threshold.get();

            dl.current.set(cur);
            self.updated_at.set(now);

            if delta >= threshold {
                self.next_speed_check.set(now + self.timeout.dur);
                self.next_speed_check_bytes_threshold
                    .set(u64::from(self.timeout.low_speed_limit));
            } else {
                self.next_speed_check_bytes_threshold.set(threshold - delta);
            }
        }
        if self.tick(WhyTick::DownloadUpdate).is_err() {
            return false;
        }

        // If we've spent too long not actually receiving any data we time out.
        if now - self.updated_at.get() > self.timeout.dur {
            self.updated_at.set(now);
            let msg = format!(
                "failed to download any data for `{}` within {}s",
                dl.id,
                self.timeout.dur.as_secs()
            );
            dl.timed_out.set(Some(msg));
            return false;
        }

        // If we reached the point in time that we need to check our speed
        // limit, see if we've transferred enough data during this threshold. If
        // it fails this check then we fail because the download is going too
        // slowly.
        if now >= self.next_speed_check.get() {
            self.next_speed_check.set(now + self.timeout.dur);
            assert!(self.next_speed_check_bytes_threshold.get() > 0);
            let msg = format!(
                "download of `{}` failed to transfer more \
                 than {} bytes in {}s",
                dl.id,
                self.timeout.low_speed_limit,
                self.timeout.dur.as_secs()
            );
            dl.timed_out.set(Some(msg));
            return false;
        }

        true
    }

    fn tick(&self, why: WhyTick<'_>) -> CargoResult<()> {
        let mut progress = self.progress.borrow_mut();
        let progress = progress.as_mut().unwrap();

        if let WhyTick::DownloadUpdate = why {
            if !progress.update_allowed() {
                return Ok(());
            }
        }
        let pending = self.pending.len();
        let mut msg = if pending == 1 {
            format!("{} crate", pending)
        } else {
            format!("{} crates", pending)
        };
        match why {
            WhyTick::Extracting(krate) => {
                msg.push_str(&format!(", extracting {} ...", krate));
            }
            _ => {
                let mut dur = Duration::new(0, 0);
                let mut remaining = 0;
                for (dl, _) in self.pending.values() {
                    dur += dl.start.elapsed();
                    // If the total/current look weird just throw out the data
                    // point, sounds like curl has more to learn before we have
                    // the true information.
                    if dl.total.get() >= dl.current.get() {
                        remaining += dl.total.get() - dl.current.get();
                    }
                }
                if remaining > 0 && dur > Duration::from_millis(500) {
                    msg.push_str(&format!(", remaining bytes: {}", ByteSize(remaining)));
                }
            }
        }
        progress.print_now(&msg)
    }
}

#[derive(Copy, Clone)]
enum WhyTick<'a> {
    DownloadStarted,
    DownloadUpdate,
    DownloadFinished,
    Extracting(&'a str),
}

impl<'a, 'cfg> Drop for Downloads<'a, 'cfg> {
    fn drop(&mut self) {
        self.set.downloading.set(false);
        let progress = self.progress.get_mut().take().unwrap();
        // Don't print a download summary if we're not using a progress bar,
        // we've already printed lots of `Downloading...` items.
        if !progress.is_enabled() {
            return;
        }
        // If we didn't download anything, no need for a summary
        if self.downloads_finished == 0 {
            return;
        }
        // If an error happened, let's not clutter up the output
        if !self.success {
            return;
        }
        let mut status = format!(
            "{} crates ({}) in {}",
            self.downloads_finished,
            ByteSize(self.downloaded_bytes),
            util::elapsed(self.start.elapsed())
        );
        if self.largest.0 > ByteSize::mb(1).0 {
            status.push_str(&format!(
                " (largest was `{}` at {})",
                self.largest.1,
                ByteSize(self.largest.0),
            ));
        }
        // Clear progress before displaying final summary.
        drop(progress);
        drop(self.set.config.shell().status("Downloaded", status));
    }
}

mod tls {
    use std::cell::Cell;

    use super::Downloads;

    thread_local!(static PTR: Cell<usize> = Cell::new(0));

    pub(crate) fn with<R>(f: impl FnOnce(Option<&Downloads<'_, '_>>) -> R) -> R {
        let ptr = PTR.with(|p| p.get());
        if ptr == 0 {
            f(None)
        } else {
            unsafe { f(Some(&*(ptr as *const Downloads<'_, '_>))) }
        }
    }

    pub(crate) fn set<R>(dl: &Downloads<'_, '_>, f: impl FnOnce() -> R) -> R {
        struct Reset<'a, T: Copy>(&'a Cell<T>, T);

        impl<'a, T: Copy> Drop for Reset<'a, T> {
            fn drop(&mut self) {
                self.0.set(self.1);
            }
        }

        PTR.with(|p| {
            let _reset = Reset(p, p.get());
            p.set(dl as *const Downloads<'_, '_> as usize);
            f()
        })
    }
}<|MERGE_RESOLUTION|>--- conflicted
+++ resolved
@@ -62,13 +62,8 @@
     source: SourceId,
     dependencies: &'a [Dependency],
     targets: Vec<&'a Target>,
-<<<<<<< HEAD
     features: RefFeatureMap<'a>,
     manifest_path: &'a str,
-=======
-    features: &'a FeatureMap,
-    manifest_path: &'a Path,
->>>>>>> 34320d21
     metadata: Option<&'a toml::Value>,
     authors: &'a [String],
     categories: &'a [String],
@@ -122,13 +117,8 @@
             source: summary.source_id(),
             dependencies: summary.dependencies(),
             targets,
-<<<<<<< HEAD
-            features,
-            manifest_path: &self.manifest_path.display().to_string(),
-=======
             features: summary.features(),
             manifest_path: &self.manifest_path,
->>>>>>> 34320d21
             metadata: self.manifest.custom_metadata(),
             authors,
             categories,
