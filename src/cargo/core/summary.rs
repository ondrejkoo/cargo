use std::borrow::Borrow;
use std::collections::{BTreeMap, HashMap};
use std::fmt::Display;
use std::mem;
use std::rc::Rc;

use serde::{Serialize, Serializer};

use crate::core::interning::InternedString;
use crate::core::{Dependency, PackageId, SourceId};
use semver::Version;

<<<<<<< HEAD
use util::{Platform, CargoResult};
=======
use crate::util::CargoResult;
>>>>>>> e074068b

/// Subset of a `Manifest`. Contains only the most important information about
/// a package.
///
/// Summaries are cloned, and should not be mutated after creation
#[derive(Debug, Clone)]
pub struct Summary {
    inner: Rc<Inner>,
}

#[derive(Debug, Clone)]
struct Inner {
    package_id: PackageId,
    dependencies: Vec<Dependency>,
    features: FeatureMap,
    checksum: Option<String>,
    links: Option<InternedString>,
    namespaced_features: bool,
}

impl Summary {
    pub fn new<K>(
        pkg_id: PackageId,
        dependencies: Vec<Dependency>,
        features: &BTreeMap<K, (Option<Platform>, Vec<impl AsRef<str>>)>,
        links: Option<impl AsRef<str>>,
        namespaced_features: bool,
    ) -> CargoResult<Summary>
    where
        K: Borrow<str> + Ord + Display,
    {
        for dep in dependencies.iter() {
            let feature = dep.name_in_toml();
            if !namespaced_features && features.get(&*feature).is_some() {
                bail!(
                    "Features and dependencies cannot have the \
                     same name: `{}`",
                    feature
                )
            }
            if dep.is_optional() && !dep.is_transitive() {
                bail!(
                    "Dev-dependencies are not allowed to be optional: `{}`",
                    feature
                )
            }
        }
        let feature_map = build_feature_map(&features, &dependencies, namespaced_features)?;
        Ok(Summary {
            inner: Rc::new(Inner {
                package_id: pkg_id,
                dependencies,
                features: feature_map,
                checksum: None,
                links: links.map(|l| InternedString::new(l.as_ref())),
                namespaced_features,
            }),
        })
    }

    pub fn package_id(&self) -> PackageId {
        self.inner.package_id
    }
    pub fn name(&self) -> InternedString {
        self.package_id().name()
    }
    pub fn version(&self) -> &Version {
        self.package_id().version()
    }
    pub fn source_id(&self) -> SourceId {
        self.package_id().source_id()
    }
    pub fn dependencies(&self) -> &[Dependency] {
        &self.inner.dependencies
    }
    pub fn features(&self) -> &FeatureMap {
        &self.inner.features
    }
    pub fn checksum(&self) -> Option<&str> {
        self.inner.checksum.as_ref().map(|s| &s[..])
    }
    pub fn links(&self) -> Option<InternedString> {
        self.inner.links
    }
    pub fn namespaced_features(&self) -> bool {
        self.inner.namespaced_features
    }

    pub fn override_id(mut self, id: PackageId) -> Summary {
        Rc::make_mut(&mut self.inner).package_id = id;
        self
    }

    pub fn set_checksum(mut self, cksum: String) -> Summary {
        Rc::make_mut(&mut self.inner).checksum = Some(cksum);
        self
    }

    pub fn map_dependencies<F>(mut self, f: F) -> Summary
    where
        F: FnMut(Dependency) -> Dependency,
    {
        {
            let slot = &mut Rc::make_mut(&mut self.inner).dependencies;
            let deps = mem::replace(slot, Vec::new());
            *slot = deps.into_iter().map(f).collect();
        }
        self
    }

    pub fn map_source(self, to_replace: SourceId, replace_with: SourceId) -> Summary {
        let me = if self.package_id().source_id() == to_replace {
            let new_id = self.package_id().with_source_id(replace_with);
            self.override_id(new_id)
        } else {
            self
        };
        me.map_dependencies(|dep| dep.map_source(to_replace, replace_with))
    }
}

impl PartialEq for Summary {
    fn eq(&self, other: &Summary) -> bool {
        self.inner.package_id == other.inner.package_id
    }
}

// Checks features for errors, bailing out a CargoResult:Err if invalid,
// and creates FeatureValues for each feature.
fn build_feature_map<K>(
    features: &BTreeMap<K, (Option<Platform>, Vec<impl AsRef<str>>)>,
    dependencies: &[Dependency],
    namespaced: bool,
) -> CargoResult<FeatureMap>
where
    K: Borrow<str> + Ord + Display,
{
    use self::FeatureValue::*;
    let mut dep_map = HashMap::new();
    for dep in dependencies.iter() {
        dep_map
            .entry(dep.name_in_toml())
            .or_insert_with(Vec::new)
            .push(dep);
    }

    let mut map = BTreeMap::new();
    for (feature, list) in features.iter() {
        // If namespaced features is active and the key is the same as that of an
        // optional dependency, that dependency must be included in the values.
        // Thus, if a `feature` is found that has the same name as a dependency, we
        // (a) bail out if the dependency is non-optional, and (b) we track if the
        // feature requirements include the dependency `crate:feature` in the list.
        // This is done with the `dependency_found` variable, which can only be
        // false if features are namespaced and the current feature key is the same
        // as the name of an optional dependency. If so, it gets set to true during
        // iteration over the list if the dependency is found in the list.
        let mut dependency_found = if namespaced {
            match dep_map.get(feature.borrow()) {
                Some(ref dep_data) => {
                    if !dep_data.iter().any(|d| d.is_optional()) {
                        bail!(
                            "Feature `{}` includes the dependency of the same name, but this is \
                             left implicit in the features included by this feature.\n\
                             Additionally, the dependency must be marked as optional to be \
                             included in the feature definition.\n\
                             Consider adding `crate:{}` to this feature's requirements \
                             and marking the dependency as `optional = true`",
                            feature,
                            feature
                        )
                    } else {
                        false
                    }
                }
                None => true,
            }
        } else {
            true
        };

        let mut values = vec![];
        for dep in list.1.as_slice() {
            let val = FeatureValue::build(
                InternedString::new(dep.as_ref()),
                |fs| features.contains_key(fs.as_str()), 
                namespaced,
            );

            // Find data for the referenced dependency...
            let dep_data = {
                match val {
                    Feature(ref dep_name) | Crate(ref dep_name) | CrateFeature(ref dep_name, _) => {
                        dep_map.get(dep_name.as_str())
                    }
                }
            };
            let is_optional_dep = dep_data
                .iter()
                .flat_map(|d| d.iter())
                .any(|d| d.is_optional());
            if let FeatureValue::Crate(ref dep_name) = val {
                // If we have a dependency value, check if this is the dependency named
                // the same as the feature that we were looking for.
                if !dependency_found && feature.borrow() == dep_name.as_str() {
                    dependency_found = true;
                }
            }

            match (&val, dep_data.is_some(), is_optional_dep) {
                // The value is a feature. If features are namespaced, this just means
                // it's not prefixed with `crate:`, so we have to check whether the
                // feature actually exist. If the feature is not defined *and* an optional
                // dependency of the same name exists, the feature is defined implicitly
                // here by adding it to the feature map, pointing to the dependency.
                // If features are not namespaced, it's been validated as a feature already
                // while instantiating the `FeatureValue` in `FeatureValue::build()`, so
                // we don't have to do so here.
                (&Feature(feat), _, true) => {
                    if namespaced && !features.contains_key(&*feat) {
                        map.insert(feat, (list.0.clone(), vec![FeatureValue::Crate(feat)]));
                    }
                }
                // If features are namespaced and the value is not defined as a feature
                // and there is no optional dependency of the same name, error out.
                // If features are not namespaced, there must be an existing feature
                // here (checked by `FeatureValue::build()`), so it will always be defined.
                (&Feature(feat), dep_exists, false) => {
                    if namespaced && !features.contains_key(&*feat) {
                        if dep_exists {
                            bail!(
                                "Feature `{}` includes `{}` which is not defined as a feature.\n\
                                 A non-optional dependency of the same name is defined; consider \
                                 adding `optional = true` to its definition",
                                feature,
                                feat
                            )
                        } else {
                            bail!(
                                "Feature `{}` includes `{}` which is not defined as a feature",
                                feature,
                                feat
                            )
                        }
                    }
                }
                // The value is a dependency. If features are namespaced, it is explicitly
                // tagged as such (`crate:value`). If features are not namespaced, any value
                // not recognized as a feature is pegged as a `Crate`. Here we handle the case
                // where the dependency exists but is non-optional. It branches on namespaced
                // just to provide the correct string for the crate dependency in the error.
                (&Crate(ref dep), true, false) => {
                    if namespaced {
                        bail!(
                            "Feature `{}` includes `crate:{}` which is not an \
                             optional dependency.\nConsider adding \
                             `optional = true` to the dependency",
                            feature,
                            dep
                        )
                    } else {
                        bail!(
                            "Feature `{}` depends on `{}` which is not an \
                             optional dependency.\nConsider adding \
                             `optional = true` to the dependency",
                            feature,
                            dep
                        )
                    }
                }
                // If namespaced, the value was tagged as a dependency; if not namespaced,
                // this could be anything not defined as a feature. This handles the case
                // where no such dependency is actually defined; again, the branch on
                // namespaced here is just to provide the correct string in the error.
                (&Crate(ref dep), false, _) => {
                    if namespaced {
                        bail!(
                            "Feature `{}` includes `crate:{}` which is not a known \
                             dependency",
                            feature,
                            dep
                        )
                    } else {
                        bail!(
                            "Feature `{}` includes `{}` which is neither a dependency nor \
                             another feature",
                            feature,
                            dep
                        )
                    }
                }
                (&Crate(_), true, true) => {}
                // If the value is a feature for one of the dependencies, bail out if no such
                // dependency is actually defined in the manifest.
                (&CrateFeature(ref dep, _), false, _) => bail!(
                    "Feature `{}` requires a feature of `{}` which is not a \
                     dependency",
                    feature,
                    dep
                ),
                (&CrateFeature(_, _), true, _) => {}
            }
            values.push(val);
        }

        if !dependency_found {
            // If we have not found the dependency of the same-named feature, we should
            // bail here.
            bail!(
                "Feature `{}` includes the optional dependency of the \
                 same name, but this is left implicit in the features \
                 included by this feature.\nConsider adding \
                 `crate:{}` to this feature's requirements.",
                feature,
                feature
            )
        }

        map.insert(InternedString::new(feature.borrow()), (list.0.clone(), values));
    }
    Ok(map)
}

/// FeatureValue represents the types of dependencies a feature can have:
///
/// * Another feature
/// * An optional dependency
/// * A feature in a dependency
///
/// The selection between these 3 things happens as part of the construction of the FeatureValue.
#[derive(Clone, Debug)]
pub enum FeatureValue {
    Feature(InternedString),
    Crate(InternedString),
    CrateFeature(InternedString, InternedString),
}

impl FeatureValue {
    fn build<T>(feature: InternedString, is_feature: T, namespaced: bool) -> FeatureValue
    where
        T: Fn(InternedString) -> bool,
    {
        match (feature.find('/'), namespaced) {
            (Some(pos), _) => {
                let (dep, dep_feat) = feature.split_at(pos);
                let dep_feat = &dep_feat[1..];
                FeatureValue::CrateFeature(InternedString::new(dep), InternedString::new(dep_feat))
            }
            (None, true) if feature.starts_with("crate:") => {
                FeatureValue::Crate(InternedString::new(&feature[6..]))
            }
            (None, true) => FeatureValue::Feature(feature),
            (None, false) if is_feature(feature) => FeatureValue::Feature(feature),
            (None, false) => FeatureValue::Crate(feature),
        }
    }

    pub fn new(feature: InternedString, s: &Summary) -> FeatureValue {
        Self::build(
            feature,
            |fs| s.features().contains_key(&fs),
            s.namespaced_features(),
        )
    }

    pub fn to_string(&self, s: &Summary) -> String {
        use self::FeatureValue::*;
        match *self {
            Feature(ref f) => f.to_string(),
            Crate(ref c) => {
                if s.namespaced_features() {
                    format!("crate:{}", &c)
                } else {
                    c.to_string()
                }
            }
            CrateFeature(ref c, ref f) => [c.as_ref(), f.as_ref()].join("/"),
        }
    }
}

impl Serialize for FeatureValue {
    fn serialize<S>(&self, serializer: S) -> Result<S::Ok, S::Error>
    where
        S: Serializer,
    {
        use self::FeatureValue::*;
        match *self {
            Feature(ref f) => serializer.serialize_str(f),
            Crate(ref c) => serializer.serialize_str(c),
            CrateFeature(ref c, ref f) => {
                serializer.serialize_str(&[c.as_ref(), f.as_ref()].join("/"))
            }
        }
    }
}

pub type FeatureMap = BTreeMap<InternedString, (Option<Platform>, Vec<FeatureValue>)>;
pub type RefFeatureMap<'a> = BTreeMap<InternedString, &'a [FeatureValue]>;<|MERGE_RESOLUTION|>--- conflicted
+++ resolved
@@ -10,11 +10,7 @@
 use crate::core::{Dependency, PackageId, SourceId};
 use semver::Version;
 
-<<<<<<< HEAD
-use util::{Platform, CargoResult};
-=======
-use crate::util::CargoResult;
->>>>>>> e074068b
+use crate::util::{Platform, CargoResult};
 
 /// Subset of a `Manifest`. Contains only the most important information about
 /// a package.
