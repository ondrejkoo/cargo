//!
//! Cargo compile currently does the following steps:
//!
//! All configurations are already injected as environment variables via the
//! main cargo command
//!
//! 1. Read the manifest
//! 2. Shell out to `cargo-resolve` with a list of dependencies and sources as
//!    stdin
//!
//!    a. Shell out to `--do update` and `--do list` for each source
//!    b. Resolve dependencies and return a list of name/version/source
//!
//! 3. Shell out to `--do download` for each source
//! 4. Shell out to `--do get` for each source, and build up the list of paths
//!    to pass to rustc -L
//! 5. Call `cargo-rustc` with the results of the resolver zipped together with
//!    the results of the `get`
//!
//!    a. Topologically sort the dependencies
//!    b. Compile each dependency in order, passing in the -L's pointing at each
//!       previously compiled dependency
//!

use std::collections::{HashMap, HashSet};
use std::default::Default;
use std::path::PathBuf;
use std::sync::Arc;

use core::{Source, Package, Target};
use core::{Profile, TargetKind, Profiles, Workspace, PackageId, PackageIdSpec};
use core::resolver::{Resolve, Method};
use ops::{self, BuildOutput, Executor, DefaultExecutor};
use util::config::Config;
use util::{CargoResult, profile};

/// Contains information about how a package should be compiled.
#[derive(Debug)]
pub struct CompileOptions<'a> {
    pub config: &'a Config,
    /// Number of concurrent jobs to use.
    pub jobs: Option<u32>,
    /// The target platform to compile for (example: `i686-unknown-linux-gnu`).
    pub target: Option<String>,
    /// Extra features to build for the root package
    pub features: Vec<String>,
    /// Flag whether all available features should be built for the root package
    pub all_features: bool,
    /// Flag if the default feature should be built for the root package
    pub no_default_features: bool,
    /// A set of packages to build.
    pub spec: Packages,
    /// Filter to apply to the root package to select which targets will be
    /// built.
    pub filter: CompileFilter,
    /// Whether this is a release build or not
    pub release: bool,
    /// Mode for this compile.
    pub mode: CompileMode,
    /// `--error_format` flag for the compiler.
    pub message_format: MessageFormat,
    /// Extra arguments to be passed to rustdoc (for main crate and dependencies)
    pub target_rustdoc_args: Option<Vec<String>>,
    /// The specified target will be compiled with all the available arguments,
    /// note that this only accounts for the *final* invocation of rustc
    pub target_rustc_args: Option<Vec<String>>,
}

impl<'a> CompileOptions<'a> {
    pub fn default(config: &'a Config, mode: CompileMode) -> CompileOptions<'a>
    {
        CompileOptions {
            config,
            jobs: None,
            target: None,
            features: Vec::new(),
            all_features: false,
            no_default_features: false,
            spec: ops::Packages::Packages(Vec::new()),
            mode,
            release: false,
            filter: CompileFilter::Default { required_features_filterable: false },
            message_format: MessageFormat::Human,
            target_rustdoc_args: None,
            target_rustc_args: None,
        }
    }
}

#[derive(Clone, Copy, PartialEq, Debug)]
pub enum CompileMode {
    Test,
    Build,
    Check { test: bool },
    Bench,
    Doc { deps: bool },
    Doctest,
}

#[derive(Clone, Copy, Debug, PartialEq, Eq)]
pub enum MessageFormat {
    Human,
    Json
}

#[derive(Clone, PartialEq, Eq, Debug)]
pub enum Packages {
    Default,
    All,
    OptOut(Vec<String>),
    Packages(Vec<String>),
}

impl Packages {
    pub fn from_flags(all: bool, exclude: Vec<String>, package: Vec<String>)
        -> CargoResult<Self>
    {
        Ok(match (all, exclude.len(), package.len()) {
            (false, 0, 0) => Packages::Default,
            (false, 0, _) => Packages::Packages(package),
            (false, _, _) => bail!("--exclude can only be used together with --all"),
            (true, 0, _) => Packages::All,
            (true, _, _) => Packages::OptOut(exclude),
        })
    }

    pub fn into_package_id_specs(&self, ws: &Workspace) -> CargoResult<Vec<PackageIdSpec>> {
        let specs = match *self {
            Packages::All => {
                ws.members()
                    .map(Package::package_id)
                    .map(PackageIdSpec::from_package_id)
                    .collect()
            }
            Packages::OptOut(ref opt_out) => {
                ws.members()
                    .map(Package::package_id)
                    .map(PackageIdSpec::from_package_id)
                    .filter(|p| opt_out.iter().position(|x| *x == p.name()).is_none())
                    .collect()
            }
            Packages::Packages(ref packages) if packages.is_empty() => {
                ws.current_opt()
                    .map(Package::package_id)
                    .map(PackageIdSpec::from_package_id)
                    .into_iter().collect()
            }
            Packages::Packages(ref packages) => {
                packages.iter().map(|p| PackageIdSpec::parse(p)).collect::<CargoResult<Vec<_>>>()?
            }
            Packages::Default => {
                ws.default_members()
                    .map(Package::package_id)
                    .map(PackageIdSpec::from_package_id)
                    .collect()
            }
        };
        if specs.is_empty() {
            if ws.is_virtual() {
                bail!("manifest path `{}` contains no package: The manifest is virtual, \
                       and the workspace has no members.", ws.root().display())
            }
            bail!("no packages to compile")
        }
        Ok(specs)
    }
}

#[derive(Debug)]
pub enum FilterRule {
    All,
    Just(Vec<String>),
}

#[derive(Debug)]
pub enum CompileFilter {
    Default {
        /// Flag whether targets can be safely skipped when required-features are not satisfied.
        required_features_filterable: bool,
    },
    Only {
        all_targets: bool,
        lib: bool,
        bins: FilterRule,
        examples: FilterRule,
        tests: FilterRule,
        benches: FilterRule,
    }
}

pub fn compile<'a>(ws: &Workspace<'a>, options: &CompileOptions<'a>)
                   -> CargoResult<ops::Compilation<'a>> {
    compile_with_exec(ws, options, Arc::new(DefaultExecutor))
}

pub fn compile_with_exec<'a>(ws: &Workspace<'a>,
                             options: &CompileOptions<'a>,
                             exec: Arc<Executor>)
                             -> CargoResult<ops::Compilation<'a>> {
    for member in ws.members() {
        for warning in member.manifest().warnings().iter() {
            if warning.is_critical {
                let err = format_err!("{}", warning.message);
                let cx = format_err!("failed to parse manifest at `{}`",
                                     member.manifest_path().display());
                return Err(err.context(cx).into())
            } else {
                options.config.shell().warn(&warning.message)?
            }
        }
    }
    compile_ws(ws, None, options, exec)
}

pub fn compile_ws<'a>(ws: &Workspace<'a>,
                      source: Option<Box<Source + 'a>>,
                      options: &CompileOptions<'a>,
                      exec: Arc<Executor>)
                      -> CargoResult<ops::Compilation<'a>> {
    let CompileOptions { config, jobs, ref target, ref spec, ref features,
                         all_features, no_default_features,
                         release, mode, message_format,
                         ref filter,
                         ref target_rustdoc_args,
                         ref target_rustc_args } = *options;

    let target = target.clone();

    if jobs == Some(0) {
        bail!("jobs must be at least 1")
    }

    let profiles = ws.profiles();

    let specs = spec.into_package_id_specs(ws)?;
    let features = Method::split_features(features);
    let method = Method::Required {
        dev_deps: ws.require_optional_deps() || filter.need_dev_deps(),
        features: &features,
        all_features,
        uses_default_features: !no_default_features,
    };
    let resolve = ops::resolve_ws_with_method(ws,
                                              source,
                                              method,
                                              &specs,
                                              )?;
    let (packages, resolve_with_overrides) = resolve;

    let to_builds = specs.iter().map(|p| {
        let pkgid = p.query(resolve_with_overrides.iter())?;
        let p = packages.get(pkgid)?;
        p.manifest().print_teapot(ws.config());
        Ok(p)
    }).collect::<CargoResult<Vec<_>>>()?;

    let mut general_targets = Vec::new();
    let mut package_targets = Vec::new();

    match (target_rustc_args, target_rustdoc_args) {
        (&Some(..), _) |
        (_, &Some(..)) if to_builds.len() != 1 => {
            panic!("`rustc` and `rustdoc` should not accept multiple `-p` flags")
        }
        (&Some(ref args), _) => {
            let all_features = resolve_all_features(&resolve_with_overrides,
                                                    to_builds[0].package_id());
            let targets = generate_targets(to_builds[0], profiles,
                                           mode, filter, &all_features, release)?;
            if targets.len() == 1 {
                let (target, profile) = targets[0];
                let mut profile = profile.clone();
                profile.rustc_args = Some(args.to_vec());
                general_targets.push((target, profile));
            } else {
                bail!("extra arguments to `rustc` can only be passed to one \
                       target, consider filtering\nthe package by passing \
                       e.g. `--lib` or `--bin NAME` to specify a single target")
            }
        }
        (&None, &Some(ref args)) => {
            let all_features = resolve_all_features(&resolve_with_overrides,
                                                    to_builds[0].package_id());
            let targets = generate_targets(to_builds[0], profiles,
                                           mode, filter, &all_features, release)?;
            if targets.len() == 1 {
                let (target, profile) = targets[0];
                let mut profile = profile.clone();
                profile.rustdoc_args = Some(args.to_vec());
                general_targets.push((target, profile));
            } else {
                bail!("extra arguments to `rustdoc` can only be passed to one \
                       target, consider filtering\nthe package by passing e.g. \
                       `--lib` or `--bin NAME` to specify a single target")
            }
        }
        (&None, &None) => {
            for &to_build in to_builds.iter() {
                let all_features = resolve_all_features(&resolve_with_overrides,
                                                        to_build.package_id());
                let targets = generate_targets(to_build, profiles, mode,
                                               filter, &all_features, release)?;
                package_targets.push((to_build, targets));
            }
        }
    };

    for &(target, ref profile) in &general_targets {
        for &to_build in to_builds.iter() {
            package_targets.push((to_build, vec![(target, profile)]));
        }
    }

    let mut ret = {
        let _p = profile::start("compiling");
        let mut build_config = scrape_build_config(config, jobs, target)?;
        build_config.release = release;
        build_config.test = mode == CompileMode::Test || mode == CompileMode::Bench;
        build_config.json_messages = message_format == MessageFormat::Json;
        if let CompileMode::Doc { deps } = mode {
            build_config.doc_all = deps;
        }

        ops::compile_targets(ws,
                             &package_targets,
                             &packages,
                             &resolve_with_overrides,
                             config,
                             build_config,
                             profiles,
                             &exec)?
    };

    ret.to_doc_test = to_builds.into_iter().cloned().collect();

    return Ok(ret);

    fn resolve_all_features(resolve_with_overrides: &Resolve,
                            package_id: &PackageId)
                            -> HashSet<String> {
        let mut features = resolve_with_overrides.features(package_id).clone();

        // Include features enabled for use by dependencies so targets can also use them with the
        // required-features field when deciding whether to be built or skipped.
        let deps = resolve_with_overrides.deps(package_id);
        for dep in deps {
            for feature in resolve_with_overrides.features(dep) {
                features.insert(dep.name().to_string() + "/" + feature);
            }
        }

        features
    }
}

impl FilterRule {
    pub fn new(targets: Vec<String>, all: bool) -> FilterRule {
        if all {
            FilterRule::All
        } else {
            FilterRule::Just(targets)
        }
    }

    fn matches(&self, target: &Target) -> bool {
        match *self {
            FilterRule::All => true,
            FilterRule::Just(ref targets) => {
                targets.iter().any(|x| *x == target.name())
            },
        }
    }

    fn is_specific(&self) -> bool {
        match *self {
            FilterRule::All => true,
            FilterRule::Just(ref targets) => !targets.is_empty(),
        }
    }

    pub fn try_collect(&self) -> Option<Vec<String>> {
        match *self {
            FilterRule::All => None,
            FilterRule::Just(ref targets) => Some(targets.clone()),
        }
    }
}

impl CompileFilter {
    pub fn new(lib_only: bool,
               bins: Vec<String>, all_bins: bool,
               tsts: Vec<String>, all_tsts: bool,
               exms: Vec<String>, all_exms: bool,
               bens: Vec<String>, all_bens: bool,
               all_targets: bool) -> CompileFilter {
        let rule_bins = FilterRule::new(bins, all_bins);
        let rule_tsts = FilterRule::new(tsts, all_tsts);
        let rule_exms = FilterRule::new(exms, all_exms);
        let rule_bens = FilterRule::new(bens, all_bens);

        if all_targets {
            CompileFilter::Only {
                all_targets: true,
                lib: true, bins: FilterRule::All,
                examples: FilterRule::All, benches: FilterRule::All,
                tests: FilterRule::All,
            }
        } else if lib_only || rule_bins.is_specific() || rule_tsts.is_specific()
                    || rule_exms.is_specific() || rule_bens.is_specific() {
            CompileFilter::Only {
                all_targets: false,
                lib: lib_only, bins: rule_bins,
                examples: rule_exms, benches: rule_bens,
                tests: rule_tsts,
            }
        } else {
            CompileFilter::Default {
                required_features_filterable: true,
            }
        }
    }

    pub fn need_dev_deps(&self) -> bool {
        match *self {
<<<<<<< HEAD
            CompileFilter::Default { .. } => false,
            CompileFilter::Only { examples, tests, benches, .. } =>
=======
            CompileFilter::Default { .. } => true,
            CompileFilter::Only { ref examples, ref tests, ref benches, .. } =>
>>>>>>> 3cfb23bc
                examples.is_specific() || tests.is_specific() || benches.is_specific()
        }
    }

    pub fn matches(&self, target: &Target) -> bool {
        match *self {
<<<<<<< HEAD
            CompileFilter::Default { .. } => match *target.kind() {
                TargetKind::Bin => true,
                TargetKind::Lib(..) => true,
                _ => false,
            },
            CompileFilter::Only { lib, bins, examples, tests, benches, .. } => {
=======
            CompileFilter::Default { .. } => true,
            CompileFilter::Only { lib, ref bins, ref examples, ref tests, ref benches, .. } => {
>>>>>>> 3cfb23bc
                let rule = match *target.kind() {
                    TargetKind::Bin => bins,
                    TargetKind::Test => tests,
                    TargetKind::Bench => benches,
                    TargetKind::ExampleBin |
                    TargetKind::ExampleLib(..) => examples,
                    TargetKind::Lib(..) => return lib,
                    TargetKind::CustomBuild => return false,
                };
                rule.matches(target)
            }
        }
    }

    pub fn is_specific(&self) -> bool {
        match *self {
            CompileFilter::Default { .. } => false,
            CompileFilter::Only { .. } => true,
        }
    }
}

#[derive(Clone, Copy, Debug)]
struct BuildProposal<'a> {
    target: &'a Target,
    profile: &'a Profile,
    required: bool,
}

fn generate_auto_targets<'a>(mode: CompileMode, targets: &'a [Target],
                             profile: &'a Profile,
                             dep: &'a Profile,
                             required_features_filterable: bool) -> Vec<BuildProposal<'a>> {
    match mode {
        CompileMode::Bench => {
            targets.iter().filter(|t| t.benched()).map(|t| {
                BuildProposal {
                    target: t,
                    profile,
                    required: !required_features_filterable,
                }
            }).collect::<Vec<_>>()
        }
        CompileMode::Test => {
            let mut base = targets.iter().filter(|t| {
                t.tested()
            }).map(|t| {
                BuildProposal {
                    target: t,
                    profile: if t.is_example() {dep} else {profile},
                    required: !required_features_filterable,
                }
            }).collect::<Vec<_>>();

            // Always compile the library if we're testing everything as
            // it'll be needed for doctests
            if let Some(t) = targets.iter().find(|t| t.is_lib()) {
                if t.doctested() {
                    base.push(BuildProposal {
                        target: t,
                        profile: dep,
                        required: !required_features_filterable,
                    });
                }
            }
            base
        }
        CompileMode::Build | CompileMode::Check{..} => {
            targets.iter().filter(|t| {
                t.is_bin() || t.is_lib()
            }).map(|t| BuildProposal {
                target: t,
                profile,
                required: !required_features_filterable,
            }).collect()
        }
        CompileMode::Doc { .. } => {
            targets.iter().filter(|t| {
                t.documented() && (
                    !t.is_bin() ||
                    !targets.iter().any(|l| l.is_lib() && l.name() == t.name())
                )
            }).map(|t| BuildProposal {
                target: t,
                profile,
                required: !required_features_filterable,
            }).collect()
        }
        CompileMode::Doctest => {
            if let Some(t) = targets.iter().find(|t| t.is_lib()) {
                if t.doctested() {
                    return vec![BuildProposal {
                        target: t,
                        profile,
                        required: !required_features_filterable,
                    }];
                }
            }

            Vec::new()
        }
    }
}

/// Given a filter rule and some context, propose a list of targets
fn propose_indicated_targets<'a>(pkg: &'a Package,
                                 rule: &FilterRule,
                                 desc: &'static str,
                                 is_expected_kind: fn(&Target) -> bool,
                                 profile: &'a Profile) -> CargoResult<Vec<BuildProposal<'a>>> {
    match *rule {
        FilterRule::All => {
            let result = pkg.targets().iter().filter(|t| is_expected_kind(t)).map(|t| {
                BuildProposal {
                    target: t,
                    profile,
                    required: false,
                }
            });
            Ok(result.collect())
        }
        FilterRule::Just(ref names) => {
            let mut targets = Vec::new();
            for name in names {
                let target = pkg.targets().iter().find(|t| {
                    t.name() == *name && is_expected_kind(t)
                });
                let t = match target {
                    Some(t) => t,
                    None => {
                        let suggestion = pkg.find_closest_target(name, is_expected_kind);
                        match suggestion {
                            Some(s) => {
                                let suggested_name = s.name();
                                bail!("no {} target named `{}`\n\nDid you mean `{}`?",
                                      desc, name, suggested_name)
                            }
                            None => bail!("no {} target named `{}`", desc, name),
                        }
                    }
                };
                debug!("found {} `{}`", desc, name);
                targets.push(BuildProposal {
                    target: t,
                    profile,
                    required: true,
                });
            }
            Ok(targets)
        }
    }
}

/// Collect the targets that are libraries or have all required features available.
fn filter_compatible_targets<'a>(mut proposals: Vec<BuildProposal<'a>>,
                                 features: &HashSet<String>)
        -> CargoResult<Vec<(&'a Target, &'a Profile)>> {
    let mut compatible = Vec::with_capacity(proposals.len());
    for proposal in proposals.drain(..) {
        let unavailable_features = match proposal.target.required_features() {
            Some(rf) => rf.iter().filter(|f| !features.contains(*f)).collect(),
            None => Vec::new(),
        };
        if proposal.target.is_lib() || unavailable_features.is_empty() {
            compatible.push((proposal.target, proposal.profile));
        } else if proposal.required {
            let required_features = proposal.target.required_features().unwrap();
            let quoted_required_features: Vec<String> = required_features.iter()
                                                                         .map(|s| format!("`{}`",s))
                                                                         .collect();
            bail!("target `{}` requires the features: {}\n\
                  Consider enabling them by passing e.g. `--features=\"{}\"`",
                  proposal.target.name(),
                  quoted_required_features.join(", "),
                  required_features.join(" "));
        }
    }
    Ok(compatible)
}

/// Given the configuration for a build, this function will generate all
/// target/profile combinations needed to be built.
fn generate_targets<'a>(pkg: &'a Package,
                        profiles: &'a Profiles,
                        mode: CompileMode,
                        filter: &CompileFilter,
                        features: &HashSet<String>,
                        release: bool)
                        -> CargoResult<Vec<(&'a Target, &'a Profile)>> {
    let build = if release {&profiles.release} else {&profiles.dev};
    let test = if release {&profiles.bench} else {&profiles.test};
    let profile = match mode {
        CompileMode::Test => test,
        CompileMode::Bench => &profiles.bench,
        CompileMode::Build => build,
        CompileMode::Check {test: false} => &profiles.check,
        CompileMode::Check {test: true} => &profiles.check_test,
        CompileMode::Doc { .. } => &profiles.doc,
        CompileMode::Doctest => &profiles.doctest,
    };

    let test_profile = if profile.check {
        &profiles.check_test
    } else if mode == CompileMode::Build {
        test
    } else {
        profile
    };

    let bench_profile = if profile.check {
        &profiles.check_test
    } else if mode == CompileMode::Build {
        &profiles.bench
    } else {
        profile
    };

    let targets = match *filter {
        CompileFilter::Default { required_features_filterable } => {
            let deps = if release {
                &profiles.bench_deps
            } else {
                &profiles.test_deps
            };
            generate_auto_targets(mode, pkg.targets(), profile, deps, required_features_filterable)
        }
        CompileFilter::Only { all_targets, lib, ref bins, ref examples, ref tests, ref benches } => {
            let mut targets = Vec::new();

            if lib {
                if let Some(t) = pkg.targets().iter().find(|t| t.is_lib()) {
                    targets.push(BuildProposal {
                        target: t,
                        profile,
                        required: true,
                    });
                } else if !all_targets {
                    bail!("no library targets found")
                }
            }
            targets.append(&mut propose_indicated_targets(
                pkg, bins, "bin", Target::is_bin, profile)?);
            targets.append(&mut propose_indicated_targets(
                pkg, examples, "example", Target::is_example, profile)?);
            // If --tests was specified, add all targets that would be
            // generated by `cargo test`.
            let test_filter = match *tests {
                FilterRule::All => Target::tested,
                FilterRule::Just(_) => Target::is_test
            };
            targets.append(&mut propose_indicated_targets(
                pkg, tests, "test", test_filter, test_profile)?);
            // If --benches was specified, add all targets that would be
            // generated by `cargo bench`.
            let bench_filter = match *benches {
                FilterRule::All => Target::benched,
                FilterRule::Just(_) => Target::is_bench
            };
            targets.append(&mut propose_indicated_targets(
                pkg, benches, "bench", bench_filter, bench_profile)?);
            targets
        }
    };

    filter_compatible_targets(targets, features)
}

/// Parse all config files to learn about build configuration. Currently
/// configured options are:
///
/// * build.jobs
/// * build.target
/// * target.$target.ar
/// * target.$target.linker
/// * target.$target.libfoo.metadata
fn scrape_build_config(config: &Config,
                       jobs: Option<u32>,
                       target: Option<String>)
                       -> CargoResult<ops::BuildConfig> {
    if jobs.is_some() && config.jobserver_from_env().is_some() {
        config.shell().warn("a `-j` argument was passed to Cargo but Cargo is \
                             also configured with an external jobserver in \
                             its environment, ignoring the `-j` parameter")?;
    }
    let cfg_jobs = match config.get_i64("build.jobs")? {
        Some(v) => {
            if v.val <= 0 {
                bail!("build.jobs must be positive, but found {} in {}",
                      v.val, v.definition)
            } else if v.val >= i64::from(u32::max_value()) {
                bail!("build.jobs is too large: found {} in {}", v.val,
                      v.definition)
            } else {
                Some(v.val as u32)
            }
        }
        None => None,
    };
    let jobs = jobs.or(cfg_jobs).unwrap_or(::num_cpus::get() as u32);
    let cfg_target = config.get_string("build.target")?.map(|s| s.val);
    let target = target.or(cfg_target);
    let mut base = ops::BuildConfig {
        host_triple: config.rustc()?.host.clone(),
        requested_target: target.clone(),
        jobs,
        ..Default::default()
    };
    base.host = scrape_target_config(config, &base.host_triple)?;
    base.target = match target.as_ref() {
        Some(triple) => scrape_target_config(config, triple)?,
        None => base.host.clone(),
    };
    Ok(base)
}

fn scrape_target_config(config: &Config, triple: &str)
                        -> CargoResult<ops::TargetConfig> {

    let key = format!("target.{}", triple);
    let mut ret = ops::TargetConfig {
        ar: config.get_path(&format!("{}.ar", key))?.map(|v| v.val),
        linker: config.get_path(&format!("{}.linker", key))?.map(|v| v.val),
        overrides: HashMap::new(),
    };
    let table = match config.get_table(&key)? {
        Some(table) => table.val,
        None => return Ok(ret),
    };
    for (lib_name, value) in table {
        match lib_name.as_str() {
            "ar" | "linker" | "runner" | "rustflags" => {
                continue
            },
            _ => {}
        }

        let mut output = BuildOutput {
            library_paths: Vec::new(),
            library_links: Vec::new(),
            cfgs: Vec::new(),
            env: Vec::new(),
            metadata: Vec::new(),
            rerun_if_changed: Vec::new(),
            rerun_if_env_changed: Vec::new(),
            warnings: Vec::new(),
        };
        // We require deterministic order of evaluation, so we must sort the pairs by key first.
        let mut pairs = Vec::new();
        for (k, value) in value.table(&lib_name)?.0 {
            pairs.push((k,value));
        }
        pairs.sort_by_key( |p| p.0 );
        for (k,value) in pairs{
            let key = format!("{}.{}", key, k);
            match &k[..] {
                "rustc-flags" => {
                    let (flags, definition) = value.string(k)?;
                    let whence = format!("in `{}` (in {})", key,
                                         definition.display());
                    let (paths, links) =
                        BuildOutput::parse_rustc_flags(flags, &whence)
                    ?;
                    output.library_paths.extend(paths);
                    output.library_links.extend(links);
                }
                "rustc-link-lib" => {
                    let list = value.list(k)?;
                    output.library_links.extend(list.iter()
                                                    .map(|v| v.0.clone()));
                }
                "rustc-link-search" => {
                    let list = value.list(k)?;
                    output.library_paths.extend(list.iter().map(|v| {
                        PathBuf::from(&v.0)
                    }));
                }
                "rustc-cfg" => {
                    let list = value.list(k)?;
                    output.cfgs.extend(list.iter().map(|v| v.0.clone()));
                }
                "rustc-env" => {
                    for (name, val) in value.table(k)?.0 {
                        let val = val.string(name)?.0;
                        output.env.push((name.clone(), val.to_string()));
                    }
                }
                "warning" |
                "rerun-if-changed" |
                "rerun-if-env-changed" => {
                    bail!("`{}` is not supported in build script overrides", k);
                }
                _ => {
                    let val = value.string(k)?.0;
                    output.metadata.push((k.clone(), val.to_string()));
                }
            }
        }
        ret.overrides.insert(lib_name, output);
    }

    Ok(ret)
}<|MERGE_RESOLUTION|>--- conflicted
+++ resolved
@@ -422,30 +422,20 @@
 
     pub fn need_dev_deps(&self) -> bool {
         match *self {
-<<<<<<< HEAD
             CompileFilter::Default { .. } => false,
-            CompileFilter::Only { examples, tests, benches, .. } =>
-=======
-            CompileFilter::Default { .. } => true,
             CompileFilter::Only { ref examples, ref tests, ref benches, .. } =>
->>>>>>> 3cfb23bc
                 examples.is_specific() || tests.is_specific() || benches.is_specific()
         }
     }
 
     pub fn matches(&self, target: &Target) -> bool {
         match *self {
-<<<<<<< HEAD
             CompileFilter::Default { .. } => match *target.kind() {
                 TargetKind::Bin => true,
                 TargetKind::Lib(..) => true,
                 _ => false,
             },
-            CompileFilter::Only { lib, bins, examples, tests, benches, .. } => {
-=======
-            CompileFilter::Default { .. } => true,
             CompileFilter::Only { lib, ref bins, ref examples, ref tests, ref benches, .. } => {
->>>>>>> 3cfb23bc
                 let rule = match *target.kind() {
                     TargetKind::Bin => bins,
                     TargetKind::Test => tests,
