--- conflicted
+++ resolved
@@ -152,11 +152,7 @@
 
         config.shell().warn(&format!(
             "manifest has no {things}.\n\
-<<<<<<< HEAD
              See https://doc.rust-lang.org/cargo/reference/manifest.html#package-metadata for more info.",
-=======
-             See <http://doc.crates.io/manifest.html#package-metadata> for more info.",
->>>>>>> 469af679
             things = things
         ))?
     }
